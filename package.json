--- conflicted
+++ resolved
@@ -1,14 +1,6 @@
 {
-<<<<<<< HEAD
   "name": "ganache-core",
-  "version": "0.0.1",
-=======
-  "name": "ethereumjs-testrpc",
-  "version": "3.0.5",
-  "bin": {
-    "testrpc": "./bin/testrpc"
-  },
->>>>>>> 58daf7b3
+  "version": "0.0.2",
   "main": "./index.js",
   "directories": {
     "lib": "./lib"
@@ -23,13 +15,8 @@
     "chai": "^3.5.0",
     "ethereumjs-account": "~2.0.4",
     "ethereumjs-block": "~1.2.2",
-<<<<<<< HEAD
-    "ethereumjs-tx": "1.1.2",
+    "ethereumjs-tx": "^1.3.0",
     "ethereumjs-util": "~5.1.0",
-=======
-    "ethereumjs-tx": "^1.3.0",
-    "ethereumjs-util": "~4.5.0",
->>>>>>> 58daf7b3
     "ethereumjs-vm": "~2.0.1",
     "ethereumjs-wallet": "~0.6.0",
     "fake-merkle-patricia-tree": "~1.0.1",
