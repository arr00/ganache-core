var utils = require('ethereumjs-util');
var inherits = require('util').inherits;
var StateManager = require('../statemanager.js');
var to = require('../utils/to');
var txhelper = require('../utils/txhelper');
var blockHelper = require('../utils/block_helper');
var pkg = require('../../package.json');
var _ = require('lodash');

var Subprovider = require('web3-provider-engine/subproviders/subprovider.js');

inherits(GethApiDouble, Subprovider)

function GethApiDouble(options, provider) {
  var self = this;

  this.state = options.state || new StateManager(options, provider);
  this.options = options;
  this.initialized = false;

  this.initialization_error = null;
  this.post_initialization_callbacks = [];

  this.state.initialize(function(err) {
    if (err) {
      self.initialization_error = err;
    }
    self.initialized = true;

    var callbacks = self.post_initialization_callbacks;
    self.post_initialization_callbacks = [];

    callbacks.forEach(function(callback) {
      setImmediate(function() {
        callback(self.initialization_error, self.state);
      });
    });
  });
}

GethApiDouble.prototype.waitForInitialization = function(callback) {
  var self = this;
  if (self.initialized == false) {
    self.post_initialization_callbacks.push(callback);
  } else {
    callback(self.initialization_error, self.state);
  }
}

// Function to not pass methods through until initialization is finished
GethApiDouble.prototype.handleRequest = function(payload, next, end) {
  var self = this;

  if (self.initialization_error != null) {
    return end(self.initialization_error);
  }

  if (self.initialized == false) {
    self.waitForInitialization(self.getDelayedHandler(payload, next, end));
    return;
  }

  var method = self[payload.method];

  if (method == null) {
    return end(new Error("Method " + payload.method + " not supported."));
  }

  var params = payload.params || [];
  var args = [].concat(params);

  var addedBlockParam = false;

  if (self.requiresDefaultBlockParameter(payload.method) && args.length < method.length - 1) {
    args.push("latest");
    addedBlockParam = true;
  }

  args.push(end);

  // avoid crash by checking to make sure that we haven't specified too many arguments
  if (
    args.length > method.length
    || (method.minLength !== undefined && args.length < method.minLength)
    || (method.minLength === undefined && args.length < method.length)
  ){

    var errorMessage = `Incorrect number of arguments. Method '${payload.method}' requires `;
    if (method.minLength) {
      errorMessage += `between ${method.minLength - 1} and ${method.length - 1} arguments. `;
    } else {
      errorMessage += `exactly ${method.length - 1} arguments. `;
    }

    if (addedBlockParam) {
      errorMessage += 'Including the implicit block argument, r';
    } else {
      // new sentence, capitalize it.
      errorMessage += 'R';
    }
    errorMessage += `equest specified ${args.length - 1} arguments: ${JSON.stringify(args)}.`

    return end(new Error(errorMessage));
  }

  method.apply(self, args);
};

GethApiDouble.prototype.getDelayedHandler = function(payload, next, end) {
  var self = this;
  return function(err, state) {
    if (err) {
      end(err);
    }
    self.handleRequest(payload, next, end);
  }
}

GethApiDouble.prototype.requiresDefaultBlockParameter = function(method) {
  // object for O(1) lookup.
  var methods = {
    "eth_getBalance": true,
    "eth_getCode": true,
    "eth_getTransactionCount": true,
    "eth_getStorageAt": true,
    "eth_call": true,
    "eth_estimateGas": true
  };

  return methods[method] === true;
};

// Handle individual requests.

GethApiDouble.prototype.eth_accounts = function(callback) {
  callback(null, Object.keys(this.state.accounts));
};

GethApiDouble.prototype.eth_blockNumber = function(callback) {
  this.state.blockNumber(function(err, result) {
    if (err) return callback(err);
    callback(null, to.hex(result));
  });
};

GethApiDouble.prototype.eth_coinbase = function(callback) {
  callback(null, this.state.coinbase);
};

GethApiDouble.prototype.eth_mining = function(callback) {
  callback(null, this.state.is_mining);
};

GethApiDouble.prototype.eth_hashrate = function(callback) {
  callback(null, '0x0');
};

GethApiDouble.prototype.eth_gasPrice = function(callback) {
  callback(null, utils.addHexPrefix(this.state.gasPrice()));
};

GethApiDouble.prototype.eth_getBalance = function(address, block_number, callback) {
  this.state.getBalance(address, block_number, callback);
};

GethApiDouble.prototype.eth_getCode = function(address, block_number, callback) {
  this.state.getCode(address, block_number, callback);
};

GethApiDouble.prototype.eth_getBlockByNumber = function(block_number, include_full_transactions, callback) {
  this.state.blockchain.getBlock(block_number, function(err, block) {
    if (err) {
      if (err.message && err.message.indexOf("index out of range") >= 0) {
        return callback(null, null);
      } else {
        return callback(err);
      }
    }

    callback(null, blockHelper.toJSON(block, include_full_transactions));
  });
};

GethApiDouble.prototype.eth_getBlockByHash = function(tx_hash, include_full_transactions, callback) {
  this.eth_getBlockByNumber.apply(this, arguments);
};

GethApiDouble.prototype.eth_getBlockTransactionCountByNumber = function(block_number, callback) {
  this.state.blockchain.getBlock(block_number, function(err, block) {
    if (err) {
      if (err.message.indexOf("index out of range")) {
        // block doesn't exist
        return callback(null, 0);
      } else {
        return callback(err);
      }
    }
    callback(null, block.transactions.length);
  });
}

GethApiDouble.prototype.eth_getBlockTransactionCountByHash = function(block_hash, callback) {
  this.eth_getBlockTransactionCountByNumber.apply(this, arguments);
}

GethApiDouble.prototype.eth_getTransactionReceipt = function(hash, callback) {
  this.state.getTransactionReceipt(hash, function(err, receipt) {
    if (err) return callback(err);

    var result = null;

    if (receipt){
      result = receipt.toJSON();
    }
    callback(null, result);
  });
};

GethApiDouble.prototype.eth_getTransactionByHash = function(hash, callback) {
  this.state.getTransactionReceipt(hash, function(err, receipt) {
    if (err) return callback(err);

    var result = null;

    if (receipt) {
      result = txhelper.toJSON(receipt.tx, receipt.block)
    }

    callback(null, result);
  });
}

GethApiDouble.prototype.eth_getTransactionByBlockHashAndIndex = function(hash_or_number, index, callback) {
  var self = this;

  index = to.number(index);

  this.state.getBlock(hash_or_number, function(err, block) {
    if (err) {
      // block doesn't exist by that hash
      if (err.notFound) {
        return callback(null, null);
      } else {
        return callback(err);
      }
    }

    if (index >= block.transactions.length) {
      return callback(new Error("Transaction at index " + to.hex(index) + " does not exist in block."));
    }

    var tx = block.transactions[index];
    var result = txhelper.toJSON(tx, block);

    callback(null, result);
  });
};

GethApiDouble.prototype.eth_getTransactionByBlockNumberAndIndex = function(hash_or_number, index, callback) {
  this.eth_getTransactionByBlockHashAndIndex(hash_or_number, index, callback);
};

GethApiDouble.prototype.eth_getTransactionCount = function(address, block_number, callback) {
  this.state.getTransactionCount(address, block_number, (err, count) => {
    if (err && err.message && err.message.indexOf("index out of range") >= 0) {
      err = new Error("Unknown block number")
    }
    return callback(err, count);
  });
}

GethApiDouble.prototype.eth_sign = function(address, dataToSign, callback) {
  var result;
  var error;

  try {
    result = this.state.sign(address, dataToSign);
  } catch (e) {
    error = e;
  }

  callback(error, result);
};

GethApiDouble.prototype.eth_sendTransaction = function(tx_data, callback) {
  this.state.queueTransaction("eth_sendTransaction", tx_data, null, callback);
};

GethApiDouble.prototype.eth_sendRawTransaction = function(rawTx, callback) {
  this.state.queueRawTransaction(rawTx, callback);
};

GethApiDouble.prototype.eth_call = function(tx_data, block_number, callback) {
  if (!tx_data.gas) {
    tx_data.gas = this.state.blockchain.blockGasLimit;
  }

  this.state.queueTransaction("eth_call", tx_data, block_number, callback); // :(
};

GethApiDouble.prototype.eth_estimateGas = function(tx_data, block_number, callback) {
  if (!tx_data.gas) {
    tx_data.gas = this.state.blockchain.blockGasLimit;
  }
  this.state.queueTransaction("eth_estimateGas", tx_data, block_number, callback);
};

GethApiDouble.prototype.eth_getStorageAt = function(address, position, block_number, callback) {
  this.state.queueStorage(address, position, block_number, callback);
};

GethApiDouble.prototype.eth_newBlockFilter = function(callback) {
  var filter_id = utils.addHexPrefix(utils.intToHex(this.state.latest_filter_id));
  this.state.latest_filter_id += 1;
  callback(null, filter_id);
};

GethApiDouble.prototype.eth_getFilterChanges = function(filter_id, callback) {
  var blockHash = this.state.latestBlock().hash().toString("hex");
  // Mine a block after each request to getFilterChanges so block filters work.
  this.state.mine();
  callback(null, [blockHash]);
};

GethApiDouble.prototype.eth_getLogs = function(filter, callback) {
  this.state.getLogs(filter, callback);
};

GethApiDouble.prototype.eth_uninstallFilter = function(filter_id, callback) {
  callback(null, true);
};

GethApiDouble.prototype.eth_protocolVersion = function(callback) {
  callback(null, "63");
};

GethApiDouble.prototype.bzz_hive = function(callback) {
  callback(null, []);
};

GethApiDouble.prototype.bzz_info = function(callback) {
  callback(null, []);
};

GethApiDouble.prototype.shh_version = function(callback) {
  callback(null, "2");
};

GethApiDouble.prototype.eth_getCompilers = function(callback) {
  callback(null, ["solidity"]);
}

GethApiDouble.prototype.eth_syncing = function(callback) {
  callback(null, false);
};

GethApiDouble.prototype.net_listening = function(callback) {
  callback(null, true);
};

GethApiDouble.prototype.net_peerCount = function(callback) {
  callback(null, 0);
};

GethApiDouble.prototype.web3_clientVersion = function(callback) {
  callback(null, "EthereumJS TestRPC/v" + pkg.version + "/ethereum-js")
};

GethApiDouble.prototype.web3_sha3 = function(string, callback) {
  callback(null, to.hex(utils.sha3(string)));
};

GethApiDouble.prototype.net_version = function(callback) {
  // net_version returns a string containing a base 10 integer.
  callback(null, this.state.net_version + "");
};

GethApiDouble.prototype.miner_start = function(threads, callback) {
  if (!callback && typeof threads === 'function') {
    callback = threads;
    threads = null;
  }

  this.state.startMining(function(err) {
    callback(err, true);
  });
};

// indicate that `miner_start` only requires one argument (the callback)
GethApiDouble.prototype.miner_start.minLength = 1;

GethApiDouble.prototype.miner_stop = function(callback) {
  this.state.stopMining(function(err) {
    callback(err, true);
  });
};

GethApiDouble.prototype.rpc_modules = function(callback) {
  // returns the availible api modules and versions
  callback(null, {"eth":"1.0","net":"1.0","rpc":"1.0","web3":"1.0","evm":"1.0","personal":"1.0"});
};

GethApiDouble.prototype.personal_listAccounts = function(callback) {
  callback(null, Object.keys(this.state.personal_accounts));
};

GethApiDouble.prototype.personal_newAccount = function(password, callback) {
  var account = this.state.createAccount({ generate: true });
  this.state.accounts[account.address.toLowerCase()] = account;
  this.state.personal_accounts[account.address.toLowerCase()] = true;
  this.state.account_passwords[account.address.toLowerCase()] = password;
  callback(null, account.address);
};

GethApiDouble.prototype.personal_importRawKey = function(rawKey, password, callback) {
  var account = this.state.createAccount({ secretKey: rawKey });
  this.state.accounts[account.address.toLowerCase()] = account;
  this.state.personal_accounts[account.address.toLowerCase()] = true;
  this.state.account_passwords[account.address.toLowerCase()] = password;
  callback(null, account.address);
};

GethApiDouble.prototype.personal_lockAccount = function(address, callback) {
  var account = this.state.personal_accounts[address.toLowerCase()];
  if (account !== true) {
    return callback("Account not found");
  }
  delete this.state.unlocked_accounts[address.toLowerCase()];
  callback(null, true);
};

GethApiDouble.prototype.personal_unlockAccount = function(address, password, duration, callback) {
  // FIXME handle duration
  var account = this.state.personal_accounts[address.toLowerCase()];
  if (account !== true) {
    return callback("Account not found");
  }

  var storedPassword = this.state.account_passwords[address.toLowerCase()];
  if (storedPassword !== undefined && storedPassword !== password) {
    return callback("Invalid password")
  }

  this.state.unlocked_accounts[address.toLowerCase()] = true;
  callback(null, true);
};

GethApiDouble.prototype.personal_sendTransaction = function(tx_data, password, callback) {
  if (tx_data.from == null) {
    callback("Sender not found");
    return;
  }

  var from = utils.addHexPrefix(tx_data.from).toLowerCase();

  var self = this;
  self.personal_unlockAccount(from, password, null, function(err) {
    if (err) return callback(err);

    self.state.queueTransaction("eth_sendTransaction", tx_data, null, function(err, ret) {
      self.state.unlocked_accounts[from.toLowerCase()] = false;
      callback(err, ret);
    });
  });
};

/* Functions for testing purposes only. */

GethApiDouble.prototype.evm_snapshot = function(callback) {
  this.state.snapshot(callback)
};

GethApiDouble.prototype.evm_revert = function(snapshot_id, callback) {
  this.state.revert(snapshot_id, callback);
};

GethApiDouble.prototype.evm_increaseTime = function(seconds, callback) {
  callback(null, this.state.blockchain.increaseTime(seconds));
};

<<<<<<< HEAD
GethApiDouble.prototype.evm_mine = function(timestamp, callback) {
  if (typeof timestamp == "function") {
		callback = timestamp;
		timestamp = NaN;
  }
  this.state.blockchain.processNextBlock(timestamp, callback);
=======
GethApiDouble.prototype.evm_mine = function(callback) {
  this.state.processBlocks(1, function(err) {
    callback(err, '0x0');
  });
>>>>>>> 00b8795d
};

GethApiDouble.prototype.debug_traceTransaction = function(tx_hash, params, callback) {
  if (typeof params == "function") {
    callback = params;
    params = [];
  }

  this.state.queueTransactionTrace(tx_hash, params, callback);
};

module.exports = GethApiDouble;<|MERGE_RESOLUTION|>--- conflicted
+++ resolved
@@ -478,20 +478,18 @@
   callback(null, this.state.blockchain.increaseTime(seconds));
 };
 
-<<<<<<< HEAD
 GethApiDouble.prototype.evm_mine = function(timestamp, callback) {
   if (typeof timestamp == "function") {
 		callback = timestamp;
-		timestamp = NaN;
-  }
-  this.state.blockchain.processNextBlock(timestamp, callback);
-=======
-GethApiDouble.prototype.evm_mine = function(callback) {
-  this.state.processBlocks(1, function(err) {
+		timestamp = undefined;
+  }
+  this.state.processBlock(timestamp, function(err) {
     callback(err, '0x0');
   });
->>>>>>> 00b8795d
-};
+};
+
+// indicate that `evm_mine` only requires one argument (the callback)
+GethApiDouble.prototype.evm_mine.minLength = 1;
 
 GethApiDouble.prototype.debug_traceTransaction = function(tx_hash, params, callback) {
   if (typeof params == "function") {
