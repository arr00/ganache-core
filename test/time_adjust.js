--- conflicted
+++ resolved
@@ -92,11 +92,7 @@
           send("evm_mine", function(err, result) {
             if (err) return done(err);
 
-<<<<<<< HEAD
-            send("evm_revert", function(err, result) {
-=======
             send("evm_revert", [1], function(err, result) {
->>>>>>> 77561401
               var revertedTimeAdjustment = provider.manager.state.blockchain.timeAdjustment
               assert.equal(revertedTimeAdjustment, originalTimeAdjustment);
               done()
