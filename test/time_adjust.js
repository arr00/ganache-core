var Ganache = require("../index.js");
var assert = require('assert-match');
var matchers = require('assert-match/matchers');
var gte = matchers.gte
var lte = matchers.lte
var Web3 = require("web3");

describe('Time adjustment', function() {
  var startTime = new Date("Wed Aug 24 2016 00:00:00 GMT-0700 (PDT)");
  var provider = Ganache.provider({
    time: startTime
  });
  var web3 = new Web3(provider);
  var secondsToJump = 5 * 60 * 60;

  var timestampBeforeJump;

  function send(method, params, callback) {
    if (typeof params == "function") {
      callback = params;
      params = [];
    }

    provider.send({
      jsonrpc: "2.0",
      method: method,
      params: params || [],
      id: new Date().getTime()
    }, callback);
  };

  before('get current time', function(done) {
    web3.eth.getBlock('latest', function(err, block){
      if(err) return done(err)
      timestampBeforeJump = block.timestamp
      done()
    })
  })

  it('should mine the first block at the time provided', function(done) {
    web3.eth.getBlock(0, function(err, result) {
      // give ourselves a 25ms window for this to succeed
      let acceptableStartTime = startTime / 1000 | 0;
      let acceptableEndTime = acceptableStartTime + 25;
      assert.deepEqual(result.timestamp, gte(acceptableStartTime));
      assert.deepEqual(result.timestamp, lte(acceptableEndTime));
      done();
    });
  });

  it('should jump 5 hours', function(done) {
    this.timeout(5000) // this is timing out on travis for some reason :-(
    // Adjust time
    send("evm_increaseTime", [secondsToJump], function(err, result) {
      if (err) return done(err);

      // Mine a block so new time is recorded.
      send("evm_mine", function(err, result) {
        if (err) return done(err);

        web3.eth.getBlock('latest', function(err, block){
          if(err) return done(err)
          var secondsJumped = block.timestamp - timestampBeforeJump

          // Somehow it jumps an extra 18 seconds, ish, when run inside the whole
          // test suite. It might have something to do with when the before block
          // runs and when the test runs. Likely the last block didn't occur for
          // awhile.
          assert(secondsJumped >= secondsToJump)
          done()
        })
      })
    })
  })

<<<<<<< HEAD
  it('should mine a block at the given timestamp', function(done) {
      // Adjust time
      var expectedMinedTimestamp = 1000000;
      send("evm_mine", [expectedMinedTimestamp], function(err, result) {
          if (err) return done(err);

          web3.eth.getBlock('latest', function(err, block){
              if(err) return done(err)
              assert(block.timestamp == expectedMinedTimestamp)
              done()
          })
      })
  })



=======
  it('should revert time adjustments when snapshot is reverted', function(done) {
    // Adjust time
    web3.eth.getBlock('latest', function(err, block){
      if(err) return done(err)
      var previousBlockTime = block.timestamp
      var originalTimeAdjustment = provider.manager.state.blockchain.timeAdjustment

      send("evm_snapshot", function(err, result) {
        // jump forward another 5 hours
        send("evm_increaseTime", [secondsToJump], function(err, result) {
          if (err) return done(err);

          var currentTimeAdjustment = provider.manager.state.blockchain.timeAdjustment
          assert.equal(currentTimeAdjustment, originalTimeAdjustment + secondsToJump)

          // Mine a block so new time is recorded.
          send("evm_mine", function(err, result) {
            if (err) return done(err);

            send("evm_revert", [1], function(err, result) {
              var revertedTimeAdjustment = provider.manager.state.blockchain.timeAdjustment
              assert.equal(revertedTimeAdjustment, originalTimeAdjustment);
              done()
            })
          })
        })
      })
    })
  })
>>>>>>> 00b8795d
})<|MERGE_RESOLUTION|>--- conflicted
+++ resolved
@@ -73,52 +73,47 @@
     })
   })
 
-<<<<<<< HEAD
   it('should mine a block at the given timestamp', function(done) {
       // Adjust time
       var expectedMinedTimestamp = 1000000;
       send("evm_mine", [expectedMinedTimestamp], function(err, result) {
           if (err) return done(err);
 
-          web3.eth.getBlock('latest', function(err, block){
-              if(err) return done(err)
-              assert(block.timestamp == expectedMinedTimestamp)
-              done()
-          })
-      })
-  })
+          web3.eth.getBlock('latest', function(err, block) {
+              if(err) return done(err);
+              assert(block.timestamp == expectedMinedTimestamp);
+              done();
+          });
+      });
+  });
 
-
-
-=======
   it('should revert time adjustments when snapshot is reverted', function(done) {
     // Adjust time
-    web3.eth.getBlock('latest', function(err, block){
-      if(err) return done(err)
-      var previousBlockTime = block.timestamp
-      var originalTimeAdjustment = provider.manager.state.blockchain.timeAdjustment
+    web3.eth.getBlock('latest', function(err, block) {
+      if(err) return done(err);
+      var previousBlockTime = block.timestamp;
+      var originalTimeAdjustment = provider.manager.state.blockchain.timeAdjustment;
 
       send("evm_snapshot", function(err, result) {
         // jump forward another 5 hours
         send("evm_increaseTime", [secondsToJump], function(err, result) {
           if (err) return done(err);
 
-          var currentTimeAdjustment = provider.manager.state.blockchain.timeAdjustment
-          assert.equal(currentTimeAdjustment, originalTimeAdjustment + secondsToJump)
+          var currentTimeAdjustment = provider.manager.state.blockchain.timeAdjustment;
+          assert.equal(currentTimeAdjustment, originalTimeAdjustment + secondsToJump);
 
           // Mine a block so new time is recorded.
           send("evm_mine", function(err, result) {
             if (err) return done(err);
 
             send("evm_revert", [1], function(err, result) {
-              var revertedTimeAdjustment = provider.manager.state.blockchain.timeAdjustment
+              var revertedTimeAdjustment = provider.manager.state.blockchain.timeAdjustment;
               assert.equal(revertedTimeAdjustment, originalTimeAdjustment);
-              done()
-            })
-          })
-        })
-      })
-    })
-  })
->>>>>>> 00b8795d
+              done();
+            });
+          });
+        });
+      });
+    });
+  });
 })