//#region Imports
import {
  Tag,
  BlockLogs,
  VM_EXCEPTION,
  VM_EXCEPTIONS,
  CodedError,
<<<<<<< HEAD
  DATA,
  ErrorCodes,
=======
>>>>>>> 3adb3c3d
  WhisperPostObject,
  BaseFilterArgs,
  Filter,
  FilterArgs,
  FilterTypes,
  QUANTITY,
  RangeFilterArgs,
  StorageRangeResult,
  SubscriptionId,
  SubscriptionName,
<<<<<<< HEAD
  TraceTransactionResult,
  TransactionTraceOptions
=======
  EthereumRawAccount
>>>>>>> 3adb3c3d
} from "@ganache/ethereum-utils";
import { Block, RuntimeBlock } from "@ganache/ethereum-block";
import {
  EthereumRawTx,
  RpcTransaction,
  RuntimeTransaction
} from "@ganache/ethereum-transaction";
import { toRpcSig, ecsign, hashPersonalMessage } from "ethereumjs-util";
import { TypedData as NotTypedData, signTypedData_v4 } from "eth-sig-util";
import { EthereumInternalOptions } from "@ganache/ethereum-options";
<<<<<<< HEAD
import { types, Data, Quantity, PromiEvent, utils } from "@ganache/utils";
import Blockchain from "./blockchain";
=======
import {
  types,
  Data,
  Quantity,
  PromiEvent,
  utils,
  JsonRpcTypes
} from "@ganache/utils";
import Blockchain, { TransactionTraceOptions } from "./blockchain";
>>>>>>> 3adb3c3d
import Wallet from "./wallet";
import { $INLINE_JSON } from "ts-transformer-inline-file";

import Emittery from "emittery";
import estimateGas from "./helpers/gas-estimator";
import { assertArgLength } from "./helpers/assert-arg-length";
import { parseFilterDetails, parseFilterRange } from "./helpers/filter-parsing";
import { decode } from "@ganache/rlp";
import { Address } from "@ganache/ethereum-address";
import { GanacheRawBlock } from "@ganache/ethereum-block/src/serialize";

// Read in the current ganache version from core's package.json
const { version } = $INLINE_JSON("../../../../packages/ganache/package.json");
const { keccak } = utils;
//#endregion

//#region Constants
const { RPCQUANTITY_ZERO } = utils;
const CLIENT_VERSION = `Ganache/v${version}/EthereumJS TestRPC/v${version}/ethereum-js`;
const PROTOCOL_VERSION = Data.from("0x3f");
const RPC_MODULES = {
  eth: "1.0",
  net: "1.0",
  rpc: "1.0",
  web3: "1.0",
  evm: "1.0",
  personal: "1.0"
} as const;
//#endregion

//#region misc types
type TypedData = Exclude<
  Parameters<typeof signTypedData_v4>[1]["data"],
  NotTypedData
>;
//#endregion

//#region helpers
function assertExceptionalTransactions(transactions: RuntimeTransaction[]) {
  let baseError: string = null;
  let errors: string[];
  const data = {};

  transactions.forEach(transaction => {
    if (transaction.execException) {
      if (baseError) {
        baseError = VM_EXCEPTIONS;
        errors.push(
          `${transaction.hash.toString()}: ${transaction.execException}\n`
        );
        data[transaction.execException.data.hash] =
          transaction.execException.data;
      } else {
        baseError = VM_EXCEPTION;
        errors = [transaction.execException.message];
        data[transaction.execException.data.hash] =
          transaction.execException.data;
      }
    }
  });

  if (baseError) {
    const err = new Error(baseError + errors.join("\n"));
    (err as any).data = data;
    throw err;
  }
}

//#endregion helpers

export default class EthereumApi implements types.Api {
  readonly [index: string]: (...args: any) => Promise<any>;

  readonly #getId = (id => () => Quantity.from(++id))(0);
  readonly #filters = new Map<string, Filter>();
  readonly #subscriptions = new Map<string, Emittery.UnsubscribeFn>();
  readonly #options: EthereumInternalOptions;
  readonly #blockchain: Blockchain;
  readonly #wallet: Wallet;

  /**
   * This is the Ethereum API that the provider interacts with.
   * The only methods permitted on the prototype are the supported json-rpc
   * methods.
   * @param options
   * @param wallet
   * @param emitter
   */
  constructor(
    options: EthereumInternalOptions,
    wallet: Wallet,
    blockchain: Blockchain
  ) {
    this.#options = options;
    this.#wallet = wallet;
    this.#blockchain = blockchain;
  }

  //#region db
  /**
   * Stores a string in the local database.
   *
   * @param dbName Database name.
   * @param key Key name.
   * @param value String to store.
   * @returns Returns true if the value was stored, otherwise false.
   * @example
   * ```javascript
   * console.log(await provider.send("db_putString", ["testDb", "testKey", "testValue"] ));
   * ```
   */
  @assertArgLength(3)
  async db_putString(dbName: string, key: string, value: string) {
    return false;
  }

  /**
   * Returns string from the local database.
   *
   * @param dbName Database name.
   * @param key Key name.
   * @returns The previously stored string.
   * @example
   * ```javascript
   * console.log(await provider.send("db_getString", ["testDb", "testKey"] ));
   * ```
   */
  @assertArgLength(2)
  async db_getString(dbName: string, key: string) {
    return "";
  }

  /**
   * Stores binary data in the local database.
   *
   * @param dbName Database name.
   * @param key Key name.
   * @param data Data to store.
   * @returns `true` if the value was stored, otherwise `false`.
   * @example
   * ```javascript
   * console.log(await provider.send("db_putHex", ["testDb", "testKey", "0x0"] ));
   * ```
   */
  @assertArgLength(3)
  async db_putHex(dbName: string, key: string, data: DATA) {
    return false;
  }

  /**
   * Returns binary data from the local database.
   *
   * @param dbName Database name.
   * @param key Key name.
   * @returns The previously stored data.
   * @example
   * ```javascript
   * console.log(await provider.send("db_getHex", ["testDb", "testKey"] ));
   * ```
   */
  @assertArgLength(2)
  async db_getHex(dbName: string, key: string) {
    return "0x00";
  }
  //#endregion

  //#region bzz
  /**
   * Returns the kademlia table in a readable table format.
   * @returns Returns the kademlia table in a readable table format.
   * @example
   * ```javascript
   * console.log(await provider.send("bzz_hive"));
   * ```
   */
  @assertArgLength(0)
  async bzz_hive() {
    return [];
  }

  /**
   * Returns details about the swarm node.
   * @returns Returns details about the swarm node.
   * @example
   * ```javascript
   * console.log(await provider.send("bzz_info"));
   * ```
   */
  @assertArgLength(0)
  async bzz_info() {
    return [];
  }
  //#endregion

  //#region evm
  /**
   * Force a single block to be mined.
   *
   * Mines a block independent of whether or not mining is started or stopped.
   * Will mine an empty block if there are no available transactions to mine.
   *
<<<<<<< HEAD
   * @param timestamp The timestamp the block should be mined with.
   * EXPERIEMENTAL: Optionally, specify an `options` object with `timestamp`
=======
   * @param timestamp the timestamp the block should be mined with.
   * EXPERIMENTAL: Optionally, specify an `options` object with `timestamp`
>>>>>>> 3adb3c3d
   * and/or `blocks` fields. If `blocks` is given, it will mine exactly `blocks`
   *  number of blocks, regardless of any other blocks mined or reverted during it's
   * operation. This behavior is subject to change!
   *
   * @returns The string `"0x0"`. May return additional meta-data in the future.
   *
   * @example
   * ```javascript
   * console.log("start", await provider.send("eth_blockNumber"));
   * await provider.send("evm_mine", [{blocks: 5}] ); // mines 5 blocks
   * console.log("end", await provider.send("eth_blockNumber"));
   * ```
   */
  async evm_mine(timestamp?: number): Promise<"0x0">;
  async evm_mine(options?: {
    timestamp?: number;
    blocks?: number;
  }): Promise<"0x0">;
  @assertArgLength(0, 1)
  async evm_mine(
    arg?: number | { timestamp?: number; blocks?: number }
  ): Promise<"0x0"> {
    const blockchain = this.#blockchain;
    const vmErrorsOnRPCResponse = this.#options.chain.vmErrorsOnRPCResponse;
    // Since `typeof null === "object"` we have to guard against that
    if (arg !== null && typeof arg === "object") {
      let { blocks, timestamp } = arg;
      if (blocks == null) {
        blocks = 1;
      }
      // TODO(perf): add an option to mine a bunch of blocks in a batch so
      // we can save them all to the database in one go.
      // Devs like to move the blockchain forward by thousands of blocks at a
      // time and doing this would make it way faster
      for (let i = 0; i < blocks; i++) {
        const transactions = await blockchain.mine(-1, timestamp, true);
        if (vmErrorsOnRPCResponse) {
          assertExceptionalTransactions(transactions);
        }
      }
    } else {
      const transactions = await blockchain.mine(-1, arg as number, true);
      if (vmErrorsOnRPCResponse) {
        assertExceptionalTransactions(transactions);
      }
    }

    return "0x0";
  }

  /**
   * Sets the given account's storage to the specified value at the specified position.
   *
   * @param address Address to update storage for.
   * @param position Position to store the value in.
   * @param storage Value to be stored.
   * @param blockNumber Integer block number, or the string "latest", "earliest"
   *  or "pending".
   * @returns `true` if the value was stored successfully, otherwise `false`.
   * @example
   * ```javascript
   * // Simple.sol
   * // // SPDX-License-Identifier: MIT
   * //  pragma solidity ^0.7.4;
   * //
   * //  contract Simple {
   * //      uint256 public value;
   * //      constructor() payable {
   * //          value = 5;
   * //      }
   * //  }
   * const simpleSol = "0x6080604052600560008190555060858060196000396000f3fe6080604052348015600f57600080fd5b506004361060285760003560e01c80633fa4f24514602d575b600080fd5b60336049565b6040518082815260200191505060405180910390f35b6000548156fea26469706673582212200897f7766689bf7a145227297912838b19bcad29039258a293be78e3bf58e20264736f6c63430007040033";
   * const [from] = await provider.request({ method: "eth_accounts", params: [] });
   * await provider.request({ method: "eth_subscribe", params: ["newHeads"] });
   * const txHash = await provider.request({ method: "eth_sendTransaction", params: [{ from, gas: "0x5b8d80", data: simpleSol }] });
   * await provider.once("message"); // Note: `await provider.once` is non-standard
   * const { contractAddress } = await provider.request({ method: "eth_getTransactionReceipt", params: [txHash] });
   * const result = await provider.send("evm_setStorageAt", [contractAddress, 0, "0x3e8", "latest"] );
   * console.log(result);
   * ```
   */
  @assertArgLength(3, 4)
  async evm_setStorageAt(
<<<<<<< HEAD
    address: DATA,
    position: QUANTITY,
    storage: DATA,
    blockNumber: QUANTITY | Tag = Tag.LATEST
=======
    address: string,
    position: bigint | number,
    storage: string,
    blockNumber: string | Tag = Tag.LATEST
>>>>>>> 3adb3c3d
  ) {
    const blockchain = this.#blockchain;
    const blockProm = blockchain.blocks.getRawByBlockNumber(
      blockchain.blocks.getEffectiveNumber(blockNumber)
    );

    const block = await blockProm;
    if (!block) throw new Error("header not found");

    const blockData = decode<GanacheRawBlock>(block);
    const headerData = blockData[0];
    const blockStateRoot = headerData[3];
    const trie = blockchain.trie.copy(false);
    trie.root = blockStateRoot;

    const posBuff = Quantity.from(position).toBuffer();
    const length = posBuff.length;
    let paddedPosBuff: Buffer;
    if (length < 32) {
      // storage locations are 32 bytes wide, so we need to expand any value
      // given to 32 bytes.
      paddedPosBuff = Buffer.allocUnsafe(32).fill(0);
      posBuff.copy(paddedPosBuff, 32 - length);
    } else if (length === 32) {
      paddedPosBuff = posBuff;
    } else {
      // if the position value we're passed is > 32 bytes, truncate it. This is
      // what geth does.
      paddedPosBuff = posBuff.slice(-32);
    }

    const addressData = await trie.get(Address.from(address).toBuffer());
    // An address's stateRoot is stored in the 3rd rlp entry
    blockchain.trie.root = ((decode(addressData) as any) as [
      Buffer /*nonce*/,
      Buffer /*amount*/,
      Buffer /*stateRoot*/,
      Buffer /*codeHash*/
    ])[2];

    return blockchain.trie.put(paddedPosBuff, Data.from(storage).toBuffer());
  }

  /**
   * Sets the given account's nonce to the specified value. Mines a new block
   * before returning.
   *
   * Warning: this will result in an invalid state tree.
   *
   * @param address The account address to update.
   * @param nonce The nonce value to be set.
   * @returns `true` if it worked, otherwise `false`.
   * @example
   * ```javascript
   * const nonce = "0x3e8";
   * const [address] = await provider.request({ method: "eth_accounts", params: [] });
   * const result = await provider.send("evm_setAccountNonce", [address, nonce] );
   * console.log(result);
   * ```
   */
  @assertArgLength(2)
  async evm_setAccountNonce(address: DATA, nonce: QUANTITY) {
    // TODO: the effect of this function could happen during a block mine operation, which would cause all sorts of
    // issues. We need to figure out a good way of timing this.
    const buffer = Address.from(address).toBuffer();
    const blockchain = this.#blockchain;
    const stateManager = blockchain.vm.stateManager;
    const account = await stateManager.getAccount({ buf: buffer } as any);

    account.nonce = {
      toArrayLike: () => Quantity.from(nonce).toBuffer()
    } as any;

    await stateManager.putAccount({ buf: buffer } as any, account);

    // TODO: do we need to mine a block here? The changes we're making really don't make any sense at all
    // and produce an invalid trie going forward.
    await blockchain.mine(0);
    return true;
  }

  /**
   * Jump forward in time by the given amount of time, in seconds.
   * @param seconds Number of seconds to jump forward in time by. Must be greater than or equal to `0`.
   * @returns Returns the total time adjustment, in seconds.
   * @example
   * ```javascript
   * const seconds = 10;
   * const timeAdjustment = await provider.send("evm_increaseTime", [seconds] );
   * console.log(timeAdjustment);
   * ```
   */
  @assertArgLength(1)
  async evm_increaseTime(seconds: QUANTITY) {
    const milliseconds =
      (typeof seconds === "number"
        ? seconds
        : Quantity.from(seconds).toNumber()) * 1000;
    return Math.floor(this.#blockchain.increaseTime(milliseconds) / 1000);
  }

  /**
   * Sets the internal clock time to the given timestamp.
   *
   * Warning: This will allow you to move *backwards* in time, which may cause
   * new blocks to appear to be mined before old blocks. This is will result in
   * an invalid state.
   *
   * @param time JavaScript timestamp (millisecond precision).
   * @returns The amount of *seconds* between the given timestamp and now.
   * @example
   * ```javascript
   * const currentDate = Date.now();
   * setTimeout(async () => {
   *   const time = await provider.send("evm_setTime", [currentDate] );
   *   console.log(time); // should be about two seconds ago
   * }, 1000);
   * ```
   */
  @assertArgLength(0, 1)
  async evm_setTime(time: QUANTITY | Date) {
    let t: number;
    switch (typeof time) {
      case "object":
        t = time.getTime();
        break;
      case "number":
        t = time;
        break;
      default:
        t = Quantity.from(time).toNumber();
        break;
    }
    return Math.floor(this.#blockchain.setTime(t) / 1000);
  }

  /**
   * Revert the state of the blockchain to a previous snapshot. Takes a single
   * parameter, which is the snapshot id to revert to. This deletes the given
   * snapshot, as well as any snapshots taken after (Ex: reverting to id 0x1
   * will delete snapshots with ids 0x1, 0x2, etc... If no snapshot id is
   * passed it will revert to the latest snapshot.
   *
   * @param snapshotId The snapshot id to revert.
   * @returns `true` if a snapshot was reverted, otherwise `false`.
   *
   * @example
   * ```javascript
   * const [from, to] = await provider.send("eth_accounts");
   * const startingBalance = BigInt(await provider.send("eth_getBalance", [from] ));
   *
   * // take a snapshot
   * const snapshotId = await provider.send("evm_snapshot");
   *
   * // send value to another account (over-simplified example)
   * await provider.send("eth_subscribe", ["newHeads"] );
   * await provider.send("eth_sendTransaction", [{from, to, value: "0xffff"}] );
   * await provider.once("message"); // Note: `await provider.once` is non-standard
   *
   * // ensure balance has updated
   * const newBalance = await provider.send("eth_getBalance", [from] );
   * assert(BigInt(newBalance) < startingBalance);
   *
   * // revert the snapshot
   * const isReverted = await provider.send("evm_revert", [snapshotId] );
   * assert(isReverted);
   * console.log(isReverted);
   *
   * const endingBalance = await provider.send("eth_getBalance", [from] );
   * assert.strictEqual(BigInt(endingBalance), startingBalance);
   * ```
   */
  @assertArgLength(1)
  async evm_revert(snapshotId: QUANTITY) {
    return this.#blockchain.revert(Quantity.from(snapshotId));
  }

  /**
   * Snapshot the state of the blockchain at the current block. Takes no
   * parameters. Returns the id of the snapshot that was created. A snapshot can
   * only be reverted once. After a successful `evm_revert`, the same snapshot
   * id cannot be used again. Consider creating a new snapshot after each
   * `evm_revert` if you need to revert to the same point multiple times.
   *
   * @returns The hex-encoded identifier for this snapshot.
   *
   * @example
   * ```javascript
   * const provider = ganache.provider();
   * const [from, to] = await provider.send("eth_accounts");
   * const startingBalance = BigInt(await provider.send("eth_getBalance", [from] ));
   *
   * // take a snapshot
   * const snapshotId = await provider.send("evm_snapshot");
   *
   * // send value to another account (over-simplified example)
   * await provider.send("eth_subscribe", ["newHeads"] );
   * await provider.send("eth_sendTransaction", [{from, to, value: "0xffff"}] );
   * await provider.once("message"); // Note: `await provider.once` is non-standard
   *
   * // ensure balance has updated
   * const newBalance = await provider.send("eth_getBalance", [from] );
   * assert(BigInt(newBalance) < startingBalance);
   *
   * // revert the snapshot
   * const isReverted = await provider.send("evm_revert", [snapshotId] );
   * assert(isReverted);
   *
   * const endingBalance = await provider.send("eth_getBalance", [from] );
   * assert.strictEqual(BigInt(endingBalance), startingBalance);
   * ```
   */
  async evm_snapshot() {
    return Quantity.from(this.#blockchain.snapshot());
  }

  /**
   * Unlocks any unknown account.
   *
   * Note: accounts known to the `personal` namespace and accounts returned by
   * `eth_accounts` cannot be unlocked using this method.
   *
   * @param address The address of the account to unlock.
   * @param duration (Default: disabled) Duration in seconds how long the account
   * should remain unlocked for. Set to 0 to disable automatic locking.
   * @returns `true` if the account was unlocked successfully, `false` if the
   * account was already unlocked. Throws an error if the account could not be
   * unlocked.
   * @example
   * ```javascript
   * const address = "0x742d35Cc6634C0532925a3b844Bc454e4438f44e";
   * const result = await provider.send("evm_unlockUnknownAccount", [address] );
   * console.log(result);
   * ```
   */
  async evm_unlockUnknownAccount(address: DATA, duration: number = 0) {
    return this.#wallet.unlockUnknownAccount(address.toLowerCase(), duration);
  }

  /**
   * Locks any unknown account.
   *
   * Note: accounts known to the `personal` namespace and accounts returned by
   * `eth_accounts` cannot be locked using this method.
   *
   * @param address The address of the account to lock.
   * @returns `true` if the account was locked successfully, `false` if the
   * account was already locked. Throws an error if the account could not be
   * locked.
   * @example
   * ```javascript
   * const address = "0x742d35Cc6634C0532925a3b844Bc454e4438f44e";
   * const result = await provider.send("evm_lockUnknownAccount", [address] );
   * console.log(result);
   * ```
   */
  async evm_lockUnknownAccount(address: DATA) {
    const lowerAddress = address.toLowerCase();
    // if this is a known account, don'we can't unlock it this way
    if (this.#wallet.knownAccounts.has(lowerAddress)) {
      throw new Error("cannot lock known/personal account");
    }
    return this.#wallet.lockAccount(lowerAddress);
  }

  //#endregion evm

  //#region miner
  /**
   * Resume the CPU mining process with the given number of threads.
   *
   * Note: `threads` is ignored.
   * @param threads Number of threads to resume the CPU mining process with.
   * @returns `true`.
   * @example
   * ```javascript
   * await provider.send("miner_stop");
   * // check that eth_mining returns false
   * console.log(await provider.send("eth_mining"));
   * await provider.send("miner_start");
   * // check that eth_mining returns true
   * console.log(await provider.send("eth_mining"));
   * ```
   */
  @assertArgLength(0, 1)
  async miner_start(threads: number = 1) {
    if (this.#options.miner.legacyInstamine === true) {
      const transactions = await this.#blockchain.resume(threads);
      if (transactions != null && this.#options.chain.vmErrorsOnRPCResponse) {
        assertExceptionalTransactions(transactions);
      }
    } else {
      this.#blockchain.resume(threads);
    }
    return true;
  }

  /**
   * Stop the CPU mining operation.
   * @returns `true`.
   * @example
   * ```javascript
   * // check that eth_mining returns true
   * console.log(await provider.send("eth_mining"));
   * await provider.send("miner_stop");
   * // check that eth_mining returns false
   * console.log(await provider.send("eth_mining"));
   * ```
   */
  @assertArgLength(0)
  async miner_stop() {
    this.#blockchain.pause();
    return true;
  }

  /**
   * Sets the minimal accepted gas price when mining transactions.
   * Any transactions that are below this limit are excluded from the mining
   * process.
   * @param number Minimal accepted gas price.
   * @returns `true`.
   * @example
   * ```javascript
   * console.log(await provider.send("miner_setGasPrice", [300000] ));
   * ```
   */
  @assertArgLength(1)
  async miner_setGasPrice(number: QUANTITY) {
    this.#options.miner.gasPrice = Quantity.from(number);
    return true;
  }

  /**
   * Sets the etherbase, where mining rewards will go.
   * @param address The address where the mining rewards will go.
   * @returns `true`.
   * @example
   * ```javascript
   * const [account] = await provider.request({ method: "eth_accounts", params: [] });
   * console.log(await provider.send("miner_setEtherbase", [account] ));
   * ```
   */
  @assertArgLength(1)
  async miner_setEtherbase(address: DATA) {
    this.#blockchain.coinbase = Address.from(address);
    return true;
  }

  /**
   * Set the extraData block header field a miner can include.
   * @param extra The `extraData` to include.
   * @returns If successfully set returns `true`, otherwise returns an error.
   * @example
   * ```javascript
   * console.log(await provider.send("miner_setExtra", ["0x0"] ));
   * ```
   */
  @assertArgLength(1)
  async miner_setExtra(extra: DATA) {
    const bytes = Data.from(extra);
    const length = bytes.toBuffer().length;
    if (length > 32) {
      throw new Error(`extra exceeds max length. ${length} > 32`);
    }
    this.#options.miner.extraData = bytes;
    return true;
  }
  //#endregion

  //#region web3
  /**
   * Returns the current client version.
   * @returns The current client version.
   * @example
   * ```javascript
   * console.log(await provider.send("web3_clientVersion"));
   * ```
   */
  @assertArgLength(0)
  async web3_clientVersion() {
    return CLIENT_VERSION;
  }

  /**
   * Returns Keccak-256 (not the standardized SHA3-256) of the given data.
   * @param data The data to convert into a SHA3 hash.
   * @returns The SHA3 result of the given string.
   * @example
   * ```javascript
   * const data = "hello trufflers";
   * const sha3 = await provider.send("web3_sha3", [data] );
   * console.log(sha3);
   * ```
   */
  @assertArgLength(1)
  async web3_sha3(data: DATA) {
    return Data.from(keccak(Buffer.from(data)));
  }
  //#endregion

  //#region net
  /**
   * Returns the current network id.
   * @returns The current network id. This value should NOT be JSON-RPC
   * Quantity/Data encoded.
   * @example
   * ```javascript
   * console.log(await provider.send("net_version"));
   * ```
   */
  @assertArgLength(0)
  async net_version() {
    return this.#options.chain.networkId.toString();
  }

  /**
   * Returns `true` if client is actively listening for network connections.
   * @returns `true` when listening, otherwise `false`.
   * @example
   * ```javascript
   * console.log(await provider.send("net_listening"));
   * ```
   */
  @assertArgLength(0)
  async net_listening() {
    return true;
  }

  /**
   * Returns number of peers currently connected to the client.
   * @returns Number of connected peers.
   * @example
   * ```javascript
   * console.log(await provider.send("net_peerCount"));
   * ```
   */
  @assertArgLength(0)
  async net_peerCount() {
    return RPCQUANTITY_ZERO;
  }
  //#endregion

  //#region eth

  // TODO: example doesn't return correct value
  /**
   * Generates and returns an estimate of how much gas is necessary to allow the
   * transaction to complete. The transaction will not be added to the
   * blockchain. Note that the estimate may be significantly more than the
   * amount of gas actually used by the transaction, for a variety of reasons
   * including EVM mechanics and node performance.
   *
<<<<<<< HEAD
   * Transaction call object:
   * * `from`: `DATA`, 20 bytes (optional) - The address the transaction is sent from.
   * * `to`: `DATA`, 20 bytes - The address the transaction is sent to.
   * * `gas`: `QUANTITY` (optional) - Integer of the maximum gas allowance for the transaction.
   * * `gasPrice`: `QUANTITY` (optional) - Integer of the price of gas in wei.
   * * `value`: `QUANTITY` (optional) - Integer of the value in wei.
   * * `data`: `DATA` (optional) - Hash of the method signature and the ABI encoded parameters.
   *
   * @param transaction The transaction call object as seen in source.
   * @param blockNumber Integer block number, or the string "latest", "earliest"
   *  or "pending".
   *
   * @returns The amount of gas used.
   *
   * @example
   * ```javascript
   * const [from, to] = await provider.request({ method: "eth_accounts", params: [] });
   * const gasEstimate = await provider.request({ method: "eth_estimateGas", params: [{ from, to }, "latest" ] });
=======
   * @returns the amount of gas used.
   *
   * @example
   * ```javascript
   * const accounts = await provider.request({ method: "eth_accounts", params: [] });
   * const gasEstimate = await provider.request({ method: "eth_estimateGas", params: [{ from: accounts[0], to: accounts[1] }, "latest" ] });
>>>>>>> 3adb3c3d
   * console.log(gasEstimate);
   * ```
   */
  @assertArgLength(1, 2)
  async eth_estimateGas(
<<<<<<< HEAD
    transaction: any,
    blockNumber: QUANTITY | Tag = Tag.LATEST
=======
    transaction: RpcTransaction,
    blockNumber: string | Tag = Tag.LATEST
>>>>>>> 3adb3c3d
  ): Promise<Quantity> {
    const blockchain = this.#blockchain;
    const blocks = blockchain.blocks;
    const parentBlock = await blocks.get(blockNumber);
    const parentHeader = parentBlock.header;
    const options = this.#options;

    const generateVM = () => {
      return blockchain.vm.copy();
    };
    return new Promise((resolve, reject) => {
      const { coinbase } = blockchain;
      const tx = new RuntimeTransaction(transaction, this.#blockchain.common);
      if (tx.from == null) {
        tx.from = coinbase;
      }
      if (tx.gas.isNull()) {
        // eth_estimateGas isn't subject to regular transaction gas limits
        tx.gas = options.miner.callGasLimit;
      }

      const block = new RuntimeBlock(
        Quantity.from((parentHeader.number.toBigInt() || 0n) + 1n),
        parentHeader.parentHash,
        parentHeader.miner,
        tx.gas.toBuffer(),
        parentHeader.timestamp,
        options.miner.difficulty,
        parentHeader.totalDifficulty
      );
      const runArgs = {
        tx: tx.toVmTransaction(),
        block,
        skipBalance: true,
        skipNonce: true
      };
      estimateGas(generateVM, runArgs, (err: Error, result: any) => {
        if (err) return reject(err);
        resolve(Quantity.from(result.gasEstimate.toArrayLike(Buffer)));
      });
    });
  }

  /**
   * Returns the current ethereum protocol version.
   * @returns The current ethereum protocol version.
   * @example
   * ```javascript
   * const version = await provider.request({ method: "eth_protocolVersion", params: [] });
   * console.log(version);
   * ```
   */
  @assertArgLength(0)
  async eth_protocolVersion() {
    return PROTOCOL_VERSION;
  }

  /**
   * Returns an object containing data about the sync status or `false` when not syncing.
   *
   * @returns An object with sync status data or `false`, when not syncing.
   *
   * * `startingBlock`: {bigint} The block at which the import started (will
   *     only be reset, after the sync reached his head).
   * * `currentBlock`: {bigint} The current block, same as `eth_blockNumber`.
   * * `highestBlock`: {bigint} The estimated highest block.
   *
   * @example
   * ```javascript
   * const result = await provider.request({ method: "eth_syncing", params: [] });
   * console.log(result);
   * ```
   */
  @assertArgLength(0)
  async eth_syncing() {
    return false;
  }

  /**
   * Returns the client coinbase address.
   * @returns The current coinbase address.
   * @example
   * ```javascript
   * const coinbaseAddress = await provider.request({ method: "eth_coinbase" });
   * console.log(coinbaseAddress);
   * ```
   */
  @assertArgLength(0)
  async eth_coinbase() {
    return this.#blockchain.coinbase;
  }

  /**
   * Returns information about a block by block number.
   * @param number Integer of a block number, or the string "earliest", "latest" or "pending", as in the
   * default block parameter.
   * @param transactions If `true` it returns the full transaction objects, if `false` only the hashes of the
   * transactions.
   * @returns The block, `null` if the block doesn't exist.
   *
   * * `hash`: `DATA`, 32 Bytes - Hash of the block. `null` when pending.
   * * `parentHash`: `DATA`, 32 Bytes - Hash of the parent block.
   * * `sha3Uncles`: `DATA`, 32 Bytes - SHA3 of the uncles data in the block.
   * * `miner`: `DATA`, 20 Bytes -  Address of the miner.
   * * `stateRoot`: `DATA`, 32 Bytes - The root of the state trie of the block.
   * * `transactionsRoot`: `DATA`, 32 Bytes - The root of the transaction trie of the block.
   * * `receiptsRoot`: `DATA`, 32 Bytes - The root of the receipts trie of the block.
   * * `logsBloom`: `DATA`, 256 Bytes - The bloom filter for the logs of the block. `null` when pending.
   * * `difficulty`: `QUANTITY` - Integer of the difficulty of this block.
   * * `number`: `QUANTITY` - The block number. `null` when pending.
   * * `gasLimit`: `QUANTITY` - The maximum gas allowed in the block.
   * * `gasUsed`: `QUANTITY` - Total gas used by all transactions in the block.
   * * `timestamp`: `QUANTITY` - The unix timestamp for when the block was collated.
   * * `extraData`: `DATA` - Extra data for the block.
   * * `mixHash`: `DATA`, 256 Bytes - Hash identifier for the block.
   * * `nonce`: `DATA`, 8 Bytes - Hash of the generated proof-of-work. `null` when pending.
   * * `totalDifficulty`: `QUANTITY` - Integer of the total difficulty of the chain until this block.
   * * `size`: `QUANTITY` - Integer the size of the block in bytes.
   * * `transactions`: `Array` - Array of transaction objects or 32 Bytes transaction hashes depending on the last parameter.
   * * `uncles`: `Array` - Array of uncle hashes.
   *
   * @example
   * ```javascript
   * const block = await provider.request({ method: "eth_getBlockByNumber", params: ["0x0", false] });
   * console.log(block);
   * ```
   */
  @assertArgLength(1, 2)
<<<<<<< HEAD
  async eth_getBlockByNumber(number: QUANTITY | Tag, transactions = false) {
=======
  async eth_getBlockByNumber(number: string | Tag, transactions = false) {
>>>>>>> 3adb3c3d
    const block = await this.#blockchain.blocks.get(number).catch(_ => null);
    return block ? block.toJSON(transactions) : null;
  }

  /**
   * Returns information about a block by block hash.
   * @param hash Hash of a block.
   * @param transactions If `true` it returns the full transaction objects, if `false` only the hashes of the
   * transactions.
   * @returns The block, `null` if the block doesn't exist.
   *
   * * `hash`: `DATA`, 32 Bytes - Hash of the block. `null` when pending.
   * * `parentHash`: `DATA`, 32 Bytes - Hash of the parent block.
   * * `sha3Uncles`: `DATA`, 32 Bytes - SHA3 of the uncles data in the block.
   * * `miner`: `DATA`, 20 Bytes -  Address of the miner.
   * * `stateRoot`: `DATA`, 32 Bytes - The root of the state trie of the block.
   * * `transactionsRoot`: `DATA`, 32 Bytes - The root of the transaction trie of the block.
   * * `receiptsRoot`: `DATA`, 32 Bytes - The root of the receipts trie of the block.
   * * `logsBloom`: `DATA`, 256 Bytes - The bloom filter for the logs of the block. `null` when pending.
   * * `difficulty`: `QUANTITY` - Integer of the difficulty of this block.
   * * `number`: `QUANTITY` - The block number. `null` when pending.
   * * `gasLimit`: `QUANTITY` - The maximum gas allowed in the block.
   * * `gasUsed`: `QUANTITY` - Total gas used by all transactions in the block.
   * * `timestamp`: `QUANTITY` - The unix timestamp for when the block was collated.
   * * `extraData`: `DATA` - Extra data for the block.
   * * `mixHash`: `DATA`, 256 Bytes - Hash identifier for the block.
   * * `nonce`: `DATA`, 8 Bytes - Hash of the generated proof-of-work. `null` when pending.
   * * `totalDifficulty`: `QUANTITY` - Integer of the total difficulty of the chain until this block.
   * * `size`: `QUANTITY` - Integer the size of the block in bytes.
   * * `transactions`: `Array` - Array of transaction objects or 32 Bytes transaction hashes depending on the last parameter.
   * * `uncles`: `Array` - Array of uncle hashes.
   *
   * @example
   * ```javascript
   * // Simple.sol
   * // // SPDX-License-Identifier: MIT
   * //  pragma solidity ^0.7.4;
   * //
   * //  contract Simple {
   * //      uint256 public value;
   * //      constructor() payable {
   * //          value = 5;
   * //      }
   * //  }
   * const simpleSol = "0x6080604052600560008190555060858060196000396000f3fe6080604052348015600f57600080fd5b506004361060285760003560e01c80633fa4f24514602d575b600080fd5b60336049565b6040518082815260200191505060405180910390f35b6000548156fea26469706673582212200897f7766689bf7a145227297912838b19bcad29039258a293be78e3bf58e20264736f6c63430007040033";
   * const [from] = await provider.request({ method: "eth_accounts", params: [] });
   * await provider.request({ method: "eth_subscribe", params: ["newHeads"] });
   * const txHash = await provider.request({ method: "eth_sendTransaction", params: [{ from, gas: "0x5b8d80", data: simpleSol }] });
   * await provider.once("message"); // Note: `await provider.once` is non-standard
   * const txReceipt = await provider.request({ method: "eth_getTransactionReceipt", params: [txHash] });
   * const block = await provider.request({ method: "eth_getBlockByHash", params: [txReceipt.blockHash, true] });
   * console.log(block);
   * ```
   */
  @assertArgLength(1, 2)
  async eth_getBlockByHash(hash: DATA, transactions = false) {
    const block = await this.#blockchain.blocks
      .getByHash(hash)
      .catch(_ => null);
    return block ? block.toJSON(transactions) : null;
  }

  /**
   * Returns the number of transactions in a block from a block matching the given block number.
   * @param number Integer of a block number, or the string "earliest", "latest" or "pending", as in the
   * default block parameter.
   * @returns Integer of the number of transactions in the block.
   * @example
   * ```javascript
   * const txCount = await provider.request({ method: "eth_getBlockTransactionCountByNumber", params: ["0x0"] });
   * console.log(txCount);
   * ```
   */
  @assertArgLength(1)
<<<<<<< HEAD
  async eth_getBlockTransactionCountByNumber(number: QUANTITY | Tag) {
    const rawBlock = await this.#blockchain.blocks.getRaw(number);
    if (rawBlock) {
      const data = rlpDecode(rawBlock);
      return Quantity.from((data[1] as any).length);
    } else {
      return null;
    }
=======
  async eth_getBlockTransactionCountByNumber(blockNumber: string | Tag) {
    const { blocks } = this.#blockchain;
    const blockNum = blocks.getEffectiveNumber(blockNumber);
    const rawBlock = await blocks.getRawByBlockNumber(blockNum);
    if (!rawBlock) return null;

    const [, rawTransactions] = decode<GanacheRawBlock>(rawBlock);
    return Quantity.from(rawTransactions.length);
>>>>>>> 3adb3c3d
  }

  /**
   * Returns the number of transactions in a block from a block matching the given block hash.
   * @param hash Hash of a block.
   * @returns Number of transactions in the block.
   * @example
   * ```javascript
   * // Simple.sol
   * // // SPDX-License-Identifier: MIT
   * //  pragma solidity ^0.7.4;
   * //
   * //  contract Simple {
   * //      uint256 public value;
   * //      constructor() payable {
   * //          value = 5;
   * //      }
   * //  }
   * const simpleSol = "0x6080604052600560008190555060858060196000396000f3fe6080604052348015600f57600080fd5b506004361060285760003560e01c80633fa4f24514602d575b600080fd5b60336049565b6040518082815260200191505060405180910390f35b6000548156fea26469706673582212200897f7766689bf7a145227297912838b19bcad29039258a293be78e3bf58e20264736f6c63430007040033";
   * const [from] = await provider.request({ method: "eth_accounts", params: [] });
   * await provider.request({ method: "eth_subscribe", params: ["newHeads"] });
   * const txHash = await provider.request({ method: "eth_sendTransaction", params: [{ from, gas: "0x5b8d80", data: simpleSol }] });
   * await provider.once("message"); // Note: `await provider.once` is non-standard
   * const txReceipt = await provider.request({ method: "eth_getTransactionReceipt", params: [txHash] });
   * const txCount = await provider.request({ method: "eth_getBlockTransactionCountByHash", params: [txReceipt.blockHash] });
   * console.log(txCount);
   * ```
   */
  @assertArgLength(1)
<<<<<<< HEAD
  async eth_getBlockTransactionCountByHash(hash: DATA) {
    const number = await this.#blockchain.blocks.getNumberFromHash(hash);
    if (number) {
      return this.eth_getBlockTransactionCountByNumber(
        Quantity.from(number).toNumber()
      );
    } else {
      return null;
    }
=======
  async eth_getBlockTransactionCountByHash(hash: string | Buffer) {
    const { blocks } = this.#blockchain;
    const blockNum = await blocks.getNumberFromHash(hash);
    if (!blockNum) return null;

    const rawBlock = await blocks.getRawByBlockNumber(Quantity.from(blockNum));
    if (!rawBlock) return null;

    const [, rawTransactions] = decode<GanacheRawBlock>(rawBlock);
    return Quantity.from(rawTransactions.length);
>>>>>>> 3adb3c3d
  }

  /**
   * Returns a list of available compilers.
   * @returns List of available compilers.
   * @example
   * ```javascript
   * const compilers = await provider.send("eth_getCompilers");
   * console.log(compilers);
   * ```
   */
  @assertArgLength(0)
  async eth_getCompilers() {
    return [] as string[];
  }

  /**
   * Returns information about a transaction by block hash and transaction index position.
   * @param hash Hash of a block.
   * @param index Integer of the transaction index position.
   * @returns The transaction object or `null` if no transaction was found.
   *
   * * `hash`: `DATA`, 32 Bytes - The transaction hash.
   * * `nonce`: `QUANTITY` - The number of transactions made by the sender prior to this one.
   * * `blockHash`: `DATA`, 32 Bytes - The hash of the block the transaction is in. `null` when pending.
   * * `blockNumber`: `QUANTITY` - The number of the block the transaction is in. `null` when pending.
   * * `transactionIndex`: `QUANTITY` - The index position of the transaction in the block.
   * * `from`: `DATA`, 20 Bytes - The address the transaction is sent from.
   * * `to`: `DATA`, 20 Bytes - The address the transaction is sent to.
   * * `value`: `QUANTITY` - The value transferred in wei.
   * * `gas`: `QUANTITY` - The gas provided by the sender.
   * * `gasPrice`: `QUANTITY` - The price of gas in wei.
   * * `input`: `DATA` - The data sent along with the transaction.
   * * `v`: `QUANTITY` - ECDSA recovery id.
   * * `r`: `DATA`, 32 Bytes - ECDSA signature r.
   * * `s`: `DATA`, 32 Bytes - ECDSA signature s.
   *
   * @example
   * ```javascript
   * const [from, to] = await provider.request({ method: "eth_accounts", params: [] });
   * await provider.request({ method: "eth_subscribe", params: ["newHeads"] });
   * const txHash = await provider.request({ method: "eth_sendTransaction", params: [{ from, to, gas: "0x5b8d80" }] });
   * await provider.once("message"); // Note: `await provider.once` is non-standard
   * const { blockHash, transactionIndex } = await provider.request({ method: "eth_getTransactionReceipt", params: [txHash] });
   *
   * const tx = await provider.request({ method: "eth_getTransactionByBlockHashAndIndex", params: [ blockHash, transactionIndex ] });
   * console.log(tx);
   * ```
   */
  @assertArgLength(2)
  async eth_getTransactionByBlockHashAndIndex(hash: DATA, index: QUANTITY) {
    const block = await this.eth_getBlockByHash(hash, true);
    if (block) {
      const tx = block.transactions[Quantity.from(index).toNumber()];
      if (tx) return tx;
    }
    return null;
  }

  /**
   * Returns information about a transaction by block number and transaction index position.
   * @param number A block number, or the string "earliest", "latest" or "pending".
   * @param index Integer of the transaction index position.
   * @returns The transaction object or `null` if no transaction was found.
   *
   * * `hash`: `DATA`, 32 Bytes - The transaction hash.
   * * `nonce`: `QUANTITY` - The number of transactions made by the sender prior to this one.
   * * `blockHash`: `DATA`, 32 Bytes - The hash of the block the transaction is in. `null` when pending.
   * * `blockNumber`: `QUANTITY` - The number of the block the transaction is in. `null` when pending.
   * * `transactionIndex`: `QUANTITY` - The index position of the transaction in the block.
   * * `from`: `DATA`, 20 Bytes - The address the transaction is sent from.
   * * `to`: `DATA`, 20 Bytes - The address the transaction is sent to.
   * * `value`: `QUANTITY` - The value transferred in wei.
   * * `gas`: `QUANTITY` - The gas provided by the sender.
   * * `gasPrice`: `QUANTITY` - The price of gas in wei.
   * * `input`: `DATA` - The data sent along with the transaction.
   * * `v`: `QUANTITY` - ECDSA recovery id.
   * * `r`: `DATA`, 32 Bytes - ECDSA signature r.
   * * `s`: `DATA`, 32 Bytes - ECDSA signature s.
   *
   * @example
   * ```javascript
   * const [from, to] = await provider.request({ method: "eth_accounts", params: [] });
   * await provider.request({ method: "eth_subscribe", params: ["newHeads"] });
   * const txHash = await provider.request({ method: "eth_sendTransaction", params: [{ from, to, gas: "0x5b8d80" }] });
   * await provider.once("message"); // Note: `await provider.once` is non-standard
   * const { transactionIndex } = await provider.request({ method: "eth_getTransactionReceipt", params: [txHash] });
   *
   * const tx = await provider.request({ method: "eth_getTransactionByBlockNumberAndIndex", params: [ "latest", transactionIndex ] });
   * console.log(tx);
   * ```
   */
  @assertArgLength(2)
  async eth_getTransactionByBlockNumberAndIndex(
<<<<<<< HEAD
    number: QUANTITY | Tag,
    index: QUANTITY
=======
    number: string | Tag,
    index: string
>>>>>>> 3adb3c3d
  ) {
    const block = await this.eth_getBlockByNumber(number, true);
    return block.transactions[parseInt(Quantity.from(index).toString(), 10)];
  }

  /**
   * Returns the number of uncles in a block from a block matching the given block hash.
   * @param hash Hash of a block.
   * @returns The number of uncles in a block.
   * @example
   * ```javascript
   * const blockHash = await provider.send("eth_getBlockByNumber", ["latest"] );
   * const uncleCount = await provider.send("eth_getUncleCountByBlockHash", [blockHash] );
   * console.log(uncleCount);
   * ```
   */
  @assertArgLength(1)
  async eth_getUncleCountByBlockHash(hash: DATA) {
    return RPCQUANTITY_ZERO;
  }

  /**
   * Returns the number of uncles in a block from a block matching the given block hash.
   * @param blockNumber A block number, or the string "earliest", "latest" or "pending".
   * @returns The number of uncles in a block.
   * @example
   * ```javascript
   * const uncleCount = await provider.send("eth_getUncleCountByBlockNumber", ["latest"] );
   * console.log(uncleCount);
   * ```
   */
  @assertArgLength(1)
  async eth_getUncleCountByBlockNumber(number: QUANTITY | Tag) {
    return RPCQUANTITY_ZERO;
  }

  /**
   * Returns information about a uncle of a block by hash and uncle index position.
   *
   * @param hash Hash of a block.
   * @param index The uncle's index position.
   * @returns A block object or `null` when no block is found.
   *
   * * `hash`: `DATA`, 32 Bytes - Hash of the block. `null` when pending.
   * * `parentHash`: `DATA`, 32 Bytes - Hash of the parent block.
   * * `sha3Uncles`: `DATA`, 32 Bytes - SHA3 of the uncles data in the block.
   * * `miner`: `DATA`, 20 Bytes -  Address of the miner.
   * * `stateRoot`: `DATA`, 32 Bytes - The root of the state trie of the block.
   * * `transactionsRoot`: `DATA`, 32 Bytes - The root of the transaction trie of the block.
   * * `receiptsRoot`: `DATA`, 32 Bytes - The root of the receipts trie of the block.
   * * `logsBloom`: `DATA`, 256 Bytes - The bloom filter for the logs of the block. `null` when pending.
   * * `difficulty`: `QUANTITY` - Integer of the difficulty of this block.
   * * `number`: `QUANTITY` - The block number. `null` when pending.
   * * `gasLimit`: `QUANTITY` - The maximum gas allowed in the block.
   * * `gasUsed`: `QUANTITY` - Total gas used by all transactions in the block.
   * * `timestamp`: `QUANTITY` - The unix timestamp for when the block was collated.
   * * `extraData`: `DATA` - Extra data for the block.
   * * `mixHash`: `DATA`, 256 Bytes - Hash identifier for the block.
   * * `nonce`: `DATA`, 8 Bytes - Hash of the generated proof-of-work. `null` when pending.
   * * `totalDifficulty`: `QUANTITY` - Integer of the total difficulty of the chain until this block.
   * * `size`: `QUANTITY` - Integer the size of the block in bytes.
   * * `transactions`: `Array` - Array of transaction objects or 32 Bytes transaction hashes depending on the last parameter.
   * * `uncles`: `Array` - Array of uncle hashes.
   *
   * @example
   * ```javascript
   * const blockHash = await provider.send("eth_getBlockByNumber", ["latest"] );
   * const block = await provider.send("eth_getUncleByBlockHashAndIndex", [blockHash, "0x0"] );
   * console.log(block);
   * ```
   */
  @assertArgLength(2)
  async eth_getUncleByBlockHashAndIndex(hash: DATA, index: QUANTITY) {
    return null as ReturnType<EthereumApi["eth_getBlockByHash"]>;
  }

  /**
   * Returns information about a uncle of a block by hash and uncle index position.
   *
   * @param blockNumber A block number, or the string "earliest", "latest" or "pending".
   * @param uncleIndex The uncle's index position.
   * @returns A block object or `null` when no block is found.
   *
   * * `hash`: `DATA`, 32 Bytes - Hash of the block. `null` when pending.
   * * `parentHash`: `DATA`, 32 Bytes - Hash of the parent block.
   * * `sha3Uncles`: `DATA`, 32 Bytes - SHA3 of the uncles data in the block.
   * * `miner`: `DATA`, 20 Bytes -  Address of the miner.
   * * `stateRoot`: `DATA`, 32 Bytes - The root of the state trie of the block.
   * * `transactionsRoot`: `DATA`, 32 Bytes - The root of the transaction trie of the block.
   * * `receiptsRoot`: `DATA`, 32 Bytes - The root of the receipts trie of the block.
   * * `logsBloom`: `DATA`, 256 Bytes - The bloom filter for the logs of the block. `null` when pending.
   * * `difficulty`: `QUANTITY` - Integer of the difficulty of this block.
   * * `number`: `QUANTITY` - The block number. `null` when pending.
   * * `gasLimit`: `QUANTITY` - The maximum gas allowed in the block.
   * * `gasUsed`: `QUANTITY` - Total gas used by all transactions in the block.
   * * `timestamp`: `QUANTITY` - The unix timestamp for when the block was collated.
   * * `extraData`: `DATA` - Extra data for the block.
   * * `mixHash`: `DATA`, 256 Bytes - Hash identifier for the block.
   * * `nonce`: `DATA`, 8 Bytes - Hash of the generated proof-of-work. `null` when pending.
   * * `totalDifficulty`: `QUANTITY` - Integer of the total difficulty of the chain until this block.
   * * `size`: `QUANTITY` - Integer the size of the block in bytes.
   * * `transactions`: `Array` - Array of transaction objects or 32 Bytes transaction hashes depending on the last parameter.
   * * `uncles`: `Array` - Array of uncle hashes.
   *
   * @example
   * ```javascript
   * const block = await provider.send("eth_getUncleByBlockNumberAndIndex", ["latest", "0x0"] );
   * console.log(block);
   * ```
   */
  @assertArgLength(2)
  async eth_getUncleByBlockNumberAndIndex(
    blockNumber: QUANTITY | Tag,
    uncleIndex: QUANTITY
  ) {
    return null as ReturnType<EthereumApi["eth_getBlockByHash"]>;
  }

  /**
   * Returns: An Array with the following elements
   * 1: `DATA`, 32 Bytes - current block header pow-hash
   * 2: `DATA`, 32 Bytes - the seed hash used for the DAG.
   * 3: `DATA`, 32 Bytes - the boundary condition ("target"), 2^256 / difficulty.
   *
   * @param filterId A filter id.
   * @returns The hash of the current block, the seedHash, and the boundary condition to be met ("target").
   * @example
   * ```javascript
   * console.log(await provider.send("eth_getWork", ["0x0"] ));
   *  ```
   */
  @assertArgLength(1)
  async eth_getWork(filterId: QUANTITY) {
    return [] as [string, string, string] | [];
  }

  /**
   * Used for submitting a proof-of-work solution.
   *
   * @param nonce The nonce found (64 bits).
   * @param powHash The header's pow-hash (256 bits).
   * @param digest The mix digest (256 bits).
   * @returns `true` if the provided solution is valid, otherwise `false`.
   * @example
   * ```javascript
   * const nonce = "0xe0df4bd14ab39a71";
   * const powHash = "0x0000000000000000000000000000000000000000000000000000000000000001";
   * const digest = "0xb2222a74119abd18dbcb7d1f661c6578b7bbeb4984c50e66ed538347f606b971";
   * const result = await provider.request({ method: "eth_submitWork", params: [nonce, powHash, digest] });
   * console.log(result);
   * ```
   */
  @assertArgLength(3)
  async eth_submitWork(nonce: DATA, powHash: DATA, digest: DATA) {
    return false;
  }

  /**
   * Used for submitting mining hashrate.
   *
<<<<<<< HEAD
   * @param hashRate A hexadecimal string representation (32 bytes) of the hash rate.
   * @param clientID A random hexadecimal(32 bytes) ID identifying the client.
   * @returns `true` if submitting went through succesfully and `false` otherwise.
   * @example
   * ```javascript
   * const hashRate = "0x0000000000000000000000000000000000000000000000000000000000000001";
   * const clientId = "0xb2222a74119abd18dbcb7d1f661c6578b7bbeb4984c50e66ed538347f606b971";
   * const result = await provider.request({ method: "eth_submitHashrate", params: [hashRate, clientId] });
   * console.log(result);
   * ```
=======
   * @param {String} hashRate - a hexadecimal string representation (32 bytes) of the hash rate
   * @param {String} clientID - A random hexadecimal(32 bytes) ID identifying the client
   * @returns `true` if submitting went through successfully and `false` otherwise.
>>>>>>> 3adb3c3d
   */
  @assertArgLength(2)
  async eth_submitHashrate(hashRate: DATA, clientID: DATA) {
    return false;
  }

  /**
   * Returns `true` if client is actively mining new blocks.
   * @returns returns `true` if the client is mining, otherwise `false`.
   * @example
   * ```javascript
   * const isMining = await provider.request({ method: "eth_mining", params: [] });
   * console.log(isMining);
   * ```
   */
  @assertArgLength(0)
  async eth_mining() {
    // we return the blockchain's started state
    return this.#blockchain.isStarted();
  }

  /**
   * Returns the number of hashes per second that the node is mining with.
   * @returns Number of hashes per second.
   * @example
   * ```javascript
   * const hashrate = await provider.request({ method: "eth_hashrate", params: [] });
   * console.log(hashrate);
   * ```
   */
  @assertArgLength(0)
  async eth_hashrate() {
    return RPCQUANTITY_ZERO;
  }

  /**
   * Returns the current price per gas in wei.
   * @returns Integer of the current gas price in wei.
   * @example
   * ```javascript
   * const gasPrice = await provider.request({ method: "eth_gasPrice", params: [] });
   * console.log(gasPrice);
   * ```
   */
  @assertArgLength(0)
  async eth_gasPrice() {
    return this.#options.miner.gasPrice;
  }

  /**
   * Returns a list of addresses owned by client.
   * @returns Array of 20 Bytes - addresses owned by the client.
   * @example
   * ```javascript
   * const accounts = await provider.request({ method: "eth_accounts", params: [] });
   * console.log(accounts);
   * ```
   */
  @assertArgLength(0)
  async eth_accounts() {
    return this.#wallet.addresses;
  }

  /**
   * Returns the number of the most recent block.
   * @returns The current block number the client is on.
   * @example
   * ```javascript
   * const blockNumber = await provider.request({ method: "eth_blockNumber" });
   * console.log(blockNumber);
   * ```
   */
  @assertArgLength(0)
  async eth_blockNumber() {
    return this.#blockchain.blocks.latest.header.number;
  }

  /**
   * Returns the currently configured chain id, a value used in
   * replay-protected transaction signing as introduced by EIP-155.
   * @returns The chain id as a string.
   * @EIP [155 – Simple replay attack protection](https://github.com/ethereum/EIPs/blob/master/EIPS/eip-155.md)
   *
   * @example
   * ```javascript
   * const chainId = await provider.send("eth_chainId");
   * console.log(chainId);
   * ```
   */
  @assertArgLength(0)
  async eth_chainId() {
    return Quantity.from(this.#options.chain.chainId);
  }

  /**
   * Returns the balance of the account of given address.
   * @param address Address to check for balance.
   * @param blockNumber Integer block number, or the string "latest", "earliest"
   *  or "pending".
   *
   * @returns Integer of the account balance in wei.
   *
   * @example
   * ```javascript
   * const accounts = await provider.request({ method: "eth_accounts", params: [] });
   * const balance = await provider.request({ method: "eth_getBalance", params: [accounts[0], "latest"] });
   * console.log(balance);
   * ```
   */
  @assertArgLength(1, 2)
  async eth_getBalance(
    address: DATA,
    blockNumber: QUANTITY | Tag = Tag.LATEST
  ) {
    return this.#blockchain.accounts.getBalance(
      Address.from(address),
      blockNumber
    );
  }

  /**
   * Returns code at a given address.
   *
   * @param address Address.
   * @param blockNumber Integer block number, or the string "latest", "earliest" or "pending".
   * @returns The code from the given address.
   * @example
   * ```javascript
   * // Simple.sol
   * // // SPDX-License-Identifier: MIT
   * //  pragma solidity ^0.7.4;
   * //
   * //  contract Simple {
   * //      uint256 public value;
   * //      constructor() payable {
   * //          value = 5;
   * //      }
   * //  }
   * const simpleSol = "0x6080604052600560008190555060858060196000396000f3fe6080604052348015600f57600080fd5b506004361060285760003560e01c80633fa4f24514602d575b600080fd5b60336049565b6040518082815260200191505060405180910390f35b6000548156fea26469706673582212200897f7766689bf7a145227297912838b19bcad29039258a293be78e3bf58e20264736f6c63430007040033";
   * const [from] = await provider.request({ method: "eth_accounts", params: [] });
   * await provider.request({ method: "eth_subscribe", params: ["newHeads"] });
   * const txHash = await provider.request({ method: "eth_sendTransaction", params: [{ from, gas: "0x5b8d80", data: simpleSol }] });
   * await provider.once("message"); // Note: `await provider.once` is non-standard
   * const txReceipt = await provider.request({ method: "eth_getTransactionReceipt", params: [txHash] });
   * const code = await provider.request({ method: "eth_getCode", params: [txReceipt.contractAddress, "latest"] });
   * console.log(code);
   * ```
   */
  @assertArgLength(1, 2)
<<<<<<< HEAD
  async eth_getCode(address: DATA, blockNumber: QUANTITY | Tag = Tag.LATEST) {
    const blockchain = this.#blockchain;
    const blockProm = blockchain.blocks.getRaw(blockNumber);

    const trie = blockchain.trie.copy();
    const block = await blockProm;
    if (!block) throw new Error("header not found");

    const blockData = (rlpDecode(block) as unknown) as [
      [Buffer, Buffer, Buffer, Buffer /* stateRoot */] /* header */,
      Buffer[],
      Buffer[]
    ];
    const headerData = blockData[0];
    const blockStateRoot = headerData[3];
    trie.root = blockStateRoot;

    const addressDataPromise = this.#blockchain.getFromTrie(
      trie,
      Address.from(address).toBuffer()
    );

    const addressData = await addressDataPromise;
    // An address's codeHash is stored in the 4th rlp entry
    const codeHash = ((rlpDecode(addressData) as any) as [
      Buffer /*nonce*/,
      Buffer /*amount*/,
      Buffer /*stateRoot*/,
      Buffer /*codeHash*/
    ])[3];
    // if this address isn't a contract, return 0x
    if (!codeHash || KECCAK256_NULL.equals(codeHash)) {
      return Data.from("0x");
    }
    return new Promise((resolve, reject) => {
      trie.getRaw(codeHash, (err: Error, data: Buffer) => {
        if (err) return void reject(err);
        resolve(Data.from(data));
      });
    });
=======
  async eth_getCode(address: Buffer, blockNumber: string | Tag = Tag.LATEST) {
    const { accounts } = this.#blockchain;
    return accounts.getCode(Address.from(address), blockNumber);
>>>>>>> 3adb3c3d
  }

  /**
   * Returns the value from a storage position at a given address.
   * @param address Address of the storage.
   * @param position Integer of the position in the storage.
   * @param blockNumber Integer block number, or the string "latest", "earliest"
   *  or "pending".
   * @returns The value in storage at the requested position.
   * @example
   * ```javascript
   * // Simple.sol
   * // // SPDX-License-Identifier: MIT
   * //  pragma solidity ^0.7.4;
   * //
   * //  contract Simple {
   * //      uint256 public value;
   * //      constructor() payable {
   * //          value = 5;
   * //      }
   * //  }
   * const simpleSol = "0x6080604052600560008190555060858060196000396000f3fe6080604052348015600f57600080fd5b506004361060285760003560e01c80633fa4f24514602d575b600080fd5b60336049565b6040518082815260200191505060405180910390f35b6000548156fea26469706673582212200897f7766689bf7a145227297912838b19bcad29039258a293be78e3bf58e20264736f6c63430007040033";
   * const [from] = await provider.request({ method: "eth_accounts", params: [] });
   * await provider.request({ method: "eth_subscribe", params: ["newHeads"] });
   * const txHash = await provider.request({ method: "eth_sendTransaction", params: [{ from, gas: "0x5b8d80", data: simpleSol }] });
   * await provider.once("message"); // Note: `await provider.once` is non-standard
   * const txReceipt = await provider.request({ method: "eth_getTransactionReceipt", params: [txHash] });
   * const storageValue = await provider.request({ method: "eth_getStorageAt", params: [txReceipt.contractAddress, "0x0", "latest"] });
   * console.log(storageValue);
   * ```
   */
  @assertArgLength(2, 3)
  async eth_getStorageAt(
<<<<<<< HEAD
    address: DATA,
    position: QUANTITY,
    blockNumber: QUANTITY | Tag = Tag.LATEST
=======
    address: string,
    position: bigint | number,
    blockNumber: string | Tag = Tag.LATEST
>>>>>>> 3adb3c3d
  ) {
    const blockchain = this.#blockchain;
    const blockNum = blockchain.blocks.getEffectiveNumber(blockNumber);
    const block = await blockchain.blocks.getRawByBlockNumber(blockNum);

    if (!block) throw new Error("header not found");

    const [[, , , blockStateRoot]] = decode<GanacheRawBlock>(block);
    const trie = blockchain.trie.copy(false);
    trie.setContext(blockStateRoot, null, blockNum);

    const posBuff = Quantity.from(position).toBuffer();
    const length = posBuff.length;
    let paddedPosBuff: Buffer;
    if (length < 32) {
      // storage locations are 32 bytes wide, so we need to expand any value
      // given to 32 bytes.
      paddedPosBuff = Buffer.allocUnsafe(32).fill(0);
      posBuff.copy(paddedPosBuff, 32 - length);
    } else if (length === 32) {
      paddedPosBuff = posBuff;
    } else {
      // if the position value we're passed is > 32 bytes, truncate it. This is
      // what geth does.
      paddedPosBuff = posBuff.slice(-32);
    }

    const addressBuf = Address.from(address).toBuffer();
    const addressData = await trie.get(addressBuf);
    // An address's stateRoot is stored in the 3rd rlp entry
    const addressStateRoot = decode<EthereumRawAccount>(addressData)[2];
    trie.setContext(addressStateRoot, addressBuf, blockNum);
    const value = await trie.get(paddedPosBuff);
    return Data.from(decode(value));
  }

  /**
   * Returns the information about a transaction requested by transaction hash.
   *
   * @param transactionHash Hash of a transaction.
   * @returns The transaction object or `null` if no transaction was found.
   *
   * * `hash`: `DATA`, 32 Bytes - The transaction hash.
   * * `nonce`: `QUANTITY` - The number of transactions made by the sender prior to this one.
   * * `blockHash`: `DATA`, 32 Bytes - The hash of the block the transaction is in. `null` when pending.
   * * `blockNumber`: `QUANTITY` - The number of the block the transaction is in. `null` when pending.
   * * `transactionIndex`: `QUANTITY` - The index position of the transaction in the block.
   * * `from`: `DATA`, 20 Bytes - The address the transaction is sent from.
   * * `to`: `DATA`, 20 Bytes - The address the transaction is sent to.
   * * `value`: `QUANTITY` - The value transferred in wei.
   * * `gas`: `QUANTITY` - The gas provided by the sender.
   * * `gasPrice`: `QUANTITY` - The price of gas in wei.
   * * `input`: `DATA` - The data sent along with the transaction.
   * * `v`: `QUANTITY` - ECDSA recovery id.
   * * `r`: `DATA`, 32 Bytes - ECDSA signature r.
   * * `s`: `DATA`, 32 Bytes - ECDSA signature s.
   *
   * @example
   * ```javascript
   * const [from, to] = await provider.request({ method: "eth_accounts", params: [] });
   * await provider.request({ method: "eth_subscribe", params: ["newHeads"] });
   * const txHash = await provider.request({ method: "eth_sendTransaction", params: [{ from, to, gas: "0x5b8d80" }] });
   * await provider.once("message"); // Note: `await provider.once` is non-standard
   *
   * const tx = await provider.request({ method: "eth_getTransactionByHash", params: [ txHash ] });
   * console.log(tx);
   * ```
   */
  @assertArgLength(1)
  async eth_getTransactionByHash(transactionHash: DATA) {
    const { transactions } = this.#blockchain;
    const hashBuffer = Data.from(transactionHash).toBuffer();

    // we must check the database before checking the pending cache, because the
    // cache is updated _after_ the transaction is already in the database, and
    // the database contains block info whereas the pending cache doesn't.
    const transaction = await transactions.get(hashBuffer);

    if (transaction === null) {
      // if we can't find it in the list of pending transactions, check the db!
      const tx = transactions.transactionPool.find(hashBuffer);
      return tx ? tx.toJSON() : null;
    } else {
      return transaction.toJSON();
    }
  }

  /**
   * Returns the receipt of a transaction by transaction hash.
   *
   * Note: The receipt is not available for pending transactions.
   *
   * @param transactionHash Hash of a transaction.
   * @returns Returns the receipt of a transaction by transaction hash.
   * @example
   * ```javascript
   * const [from, to] = await provider.request({ method: "eth_accounts", params: [] });
   * await provider.request({ method: "eth_subscribe", params: ["newHeads"] });
   * const txHash = await provider.request({ method: "eth_sendTransaction", params: [{ from, to, gas: "0x5b8d80" }] });
   * await provider.once("message"); // Note: `await provider.once` is non-standard
   *
   * const txReceipt = await provider.request({ method: "eth_getTransactionReceipt", params: [ txHash ] });
   * console.log(txReceipt);
   * ```
   */
  @assertArgLength(1)
  async eth_getTransactionReceipt(transactionHash: DATA) {
    const { transactions, transactionReceipts, blocks } = this.#blockchain;
    const dataHash = Data.from(transactionHash);
    const txHash = dataHash.toBuffer();

    const transactionPromise = transactions.get(txHash);
    const receiptPromise = transactionReceipts.get(txHash);
    const blockPromise = transactionPromise.then(t =>
      t ? blocks.get(t.blockNumber.toBuffer()) : null
    );
    const [transaction, receipt, block] = await Promise.all([
      transactionPromise,
      receiptPromise,
      blockPromise
    ]);
    if (transaction) {
      return receipt.toJSON(block, transaction);
    }

    // if we are performing non-legacy instamining, then check to see if the
    // transaction is pending so as to warn about the v7 breaking change
    const options = this.#options;
    if (
      options.miner.blockTime <= 0 &&
      options.miner.legacyInstamine !== true &&
      this.#blockchain.isStarted()
    ) {
      const tx = this.#blockchain.transactions.transactionPool.find(txHash);
      if (tx != null) {
        options.logging.logger.log(
          " > Ganache `eth_getTransactionReceipt` notice: the transaction with hash\n" +
            ` > \`${dataHash.toString()}\` has not\n` +
            " > yet been mined. See https://trfl.co/v7-instamine for additional information."
        );
      }
    }
    return null;
  }

  /**
   * Creates new message call transaction or a contract creation, if the data field contains code.
   *
   * Transaction call object:
   * * `from`: `DATA`, 20 bytes (optional) - The address the transaction is sent from.
   * * `to`: `DATA`, 20 bytes - The address the transaction is sent to.
   * * `gas`: `QUANTITY` (optional) - Integer of the maximum gas allowance for the transaction.
   * * `gasPrice`: `QUANTITY` (optional) - Integer of the price of gas in wei.
   * * `value`: `QUANTITY` (optional) - Integer of the value in wei.
   * * `data`: `DATA` (optional) - Hash of the method signature and the ABI encoded parameters.
   *
   * @param transaction - The transaction call object as seen in source.
   * @returns The transaction hash.
   * @example
   * ```javascript
   * const [from, to] = await provider.request({ method: "eth_accounts", params: [] });
   * await provider.request({ method: "eth_subscribe", params: ["newHeads"] });
   * const txHash = await provider.request({ method: "eth_sendTransaction", params: [{ from, to, gas: "0x5b8d80" }] });
   * await provider.once("message"); // Note: `await provider.once` is non-standard
   * console.log(txHash);
   * ```
   */
  @assertArgLength(1)
  async eth_sendTransaction(transaction: RpcTransaction) {
    const blockchain = this.#blockchain;
    const tx = new RuntimeTransaction(transaction, blockchain.common);
    if (tx.from == null) {
      throw new Error("from not found; is required");
    }
    const fromString = tx.from.toString();

    const wallet = this.#wallet;
    const isKnownAccount = wallet.knownAccounts.has(fromString);
    const isUnlockedAccount = wallet.unlockedAccounts.has(fromString);

    if (!isUnlockedAccount) {
      const msg = isKnownAccount
        ? "authentication needed: password or unlock"
        : "sender account not recognized";
      throw new Error(msg);
    }

    if (tx.gas.isNull()) {
      const defaultLimit = this.#options.miner.defaultTransactionGasLimit;
      if (defaultLimit === utils.RPCQUANTITY_EMPTY) {
        // if the default limit is `RPCQUANTITY_EMPTY` use a gas estimate
        tx.gas = await this.eth_estimateGas(transaction, Tag.LATEST);
      } else {
        tx.gas = defaultLimit;
      }
    }

    if (tx.gasPrice.isNull()) {
      tx.gasPrice = this.#options.miner.gasPrice;
    }

    if (isUnlockedAccount) {
      const secretKey = wallet.unlockedAccounts.get(fromString);
      return blockchain.queueTransaction(tx, secretKey);
    } else {
      return blockchain.queueTransaction(tx);
    }
  }

  // TODO: example doesn't work, not sure how to handle the signed transaction situation
  /**
   * Creates new message call transaction or a contract creation for signed transactions.
   * @param transaction The signed transaction data.
   * @returns The transaction hash.
   * @example
   * ```javascript
   * const signedTx = "0xd46e8dd67c5d32be8d46e8dd67c5d32be8058bb8eb970870f072445675058bb8eb970870f072445675";
   * const txHash = await provider.send("eth_sendRawTransaction", [signedTx] );
   * console.log(txHash);
   * ```
   */
  @assertArgLength(1)
<<<<<<< HEAD
  async eth_sendRawTransaction(transaction: DATA) {
    const tx = new Transaction(
      transaction,
      this.#common,
      Transaction.types.signed
    );
    return this.#blockchain.queueTransaction(tx);
=======
  async eth_sendRawTransaction(transaction: string) {
    const data = Data.from(transaction).toBuffer();
    const raw = decode<EthereumRawTx>(data);
    const blockchain = this.#blockchain;
    const tx = new RuntimeTransaction(raw, blockchain.common);
    return blockchain.queueTransaction(tx);
>>>>>>> 3adb3c3d
  }

  /**
   * The sign method calculates an Ethereum specific signature with:
   * `sign(keccak256("\x19Ethereum Signed Message:\n" + message.length + message)))`.
   *
   * By adding a prefix to the message makes the calculated signature
   * recognizable as an Ethereum specific signature. This prevents misuse where a malicious DApp can sign arbitrary data
   *  (e.g. transaction) and use the signature to impersonate the victim.
   *
   * Note the address to sign with must be unlocked.
   *
   * @param address Address to sign with.
   * @param message Message to sign.
   * @returns Signature - a hex encoded 129 byte array
   * starting with `0x`. It encodes the `r`, `s`, and `v` parameters from
   * appendix F of the [yellow paper](https://ethereum.github.io/yellowpaper/paper.pdf)
   *  in big-endian format. Bytes 0...64 contain the `r` parameter, bytes
   * 64...128 the `s` parameter, and the last byte the `v` parameter. Note
   * that the `v` parameter includes the chain id as specified in [EIP-155](https://eips.ethereum.org/EIPS/eip-155).
   * @example
   * ```javascript
   * const [account] = await provider.request({ method: "eth_accounts", params: [] });
   * const msg = "0x307866666666666666666666";
   * const signature = await provider.request({ method: "eth_sign", params: [account, msg] });
   * console.log(signature);
   * ```
   */
  @assertArgLength(2)
  async eth_sign(address: DATA, message: DATA) {
    const account = Address.from(address).toString().toLowerCase();

    const privateKey = this.#wallet.unlockedAccounts.get(account);
    if (privateKey == null) {
      throw new Error("cannot sign data; no private key");
    }

    const chainId = this.#options.chain.chainId;
    const messageHash = hashPersonalMessage(Data.from(message).toBuffer());
    const { v, r, s } = ecsign(messageHash, privateKey.toBuffer(), chainId);
    return toRpcSig(v, r, s, chainId);
  }

  /**
   *
   * @param address Address of the account that will sign the messages.
   * @param typedData Typed structured data to be signed.
   * @returns Signature. As in `eth_sign`, it is a hex encoded 129 byte array
   * starting with `0x`. It encodes the `r`, `s`, and `v` parameters from
   * appendix F of the [yellow paper](https://ethereum.github.io/yellowpaper/paper.pdf)
   *  in big-endian format. Bytes 0...64 contain the `r` parameter, bytes
   * 64...128 the `s` parameter, and the last byte the `v` parameter. Note
   * that the `v` parameter includes the chain id as specified in [EIP-155](https://eips.ethereum.org/EIPS/eip-155).
   * @EIP [712](https://github.com/ethereum/EIPs/blob/master/EIPS/eip-712.md)
   * @example
   * ```javascript
   * const [account] = await provider.request({ method: "eth_accounts", params: [] });
   * const typedData = {
   *  types: {
   *    EIP712Domain: [
   *      { name: 'name', type: 'string' },
   *      { name: 'version', type: 'string' },
   *      { name: 'chainId', type: 'uint256' },
   *      { name: 'verifyingContract', type: 'address' },
   *    ],
   *    Person: [
   *      { name: 'name', type: 'string' },
   *      { name: 'wallet', type: 'address' }
   *    ],
   *    Mail: [
   *      { name: 'from', type: 'Person' },
   *      { name: 'to', type: 'Person' },
   *      { name: 'contents', type: 'string' }
   *    ],
   *  },
   *  primaryType: 'Mail',
   *  domain: {
   *    name: 'Ether Mail',
   *    version: '1',
   *    chainId: 1,
   *    verifyingContract: '0xCcCCccccCCCCcCCCCCCcCcCccCcCCCcCcccccccC',
   *  },
   *  message: {
   *    from: {
   *      name: 'Cow',
   *      wallet: '0xCD2a3d9F938E13CD947Ec05AbC7FE734Df8DD826',
   *    },
   *    to: {
   *      name: 'Bob',
   *      wallet: '0xbBbBBBBbbBBBbbbBbbBbbbbBBbBbbbbBbBbbBBbB',
   *    },
   *    contents: 'Hello, Bob!',
   *  },
   * };
   * const signature = await provider.request({ method: "eth_signTypedData", params: [account, typedData] });
   * console.log(signature);
   * ```
   */
  @assertArgLength(2)
  async eth_signTypedData(address: DATA, typedData: TypedData) {
    const account = Address.from(address).toString().toLowerCase();

    const privateKey = this.#wallet.unlockedAccounts.get(account);
    if (privateKey == null) {
      throw new Error("cannot sign data; no private key");
    }

    if (!typedData.types) {
      throw new Error("cannot sign data; types missing");
    }

    if (!typedData.types.EIP712Domain) {
      throw new Error("cannot sign data; EIP712Domain definition missing");
    }

    if (!typedData.domain) {
      throw new Error("cannot sign data; domain missing");
    }

    if (!typedData.primaryType) {
      throw new Error("cannot sign data; primaryType missing");
    }

    if (!typedData.message) {
      throw new Error("cannot sign data; message missing");
    }

    return signTypedData_v4(privateKey.toBuffer(), { data: typedData });
  }

  /**
   * Starts a subscription to a particular event. For every event that matches
   * the subscription a JSON-RPC notification with event details and
   * subscription ID will be sent to a client.
   *
   * @param subscriptionName Name for the subscription.
   * @returns A subscription id.
   * @example
   * ```javascript
   * const subscriptionId = await provider.request({ method: "eth_subscribe", params: ["newHeads"] });
   * console.log(subscriptionId);
   * ```
   */
  eth_subscribe(subscriptionName: SubscriptionName): PromiEvent<Quantity>;
  /**
   * Starts a subscription to a particular event. For every event that matches
   * the subscription a JSON-RPC notification with event details and
   * subscription ID will be sent to a client.
   *
   * @param subscriptionName
   * @param options Filter options:
   *  * `address`: either an address or an array of addresses. Only logs that
   *    are created from these addresses are returned
   *  * `topics`, only logs which match the specified topics
   * @returns A subscription id.
   */
  eth_subscribe(
    subscriptionName: "logs",
    options: BaseFilterArgs
  ): PromiEvent<Quantity>;
  @assertArgLength(1, 2)
  eth_subscribe(subscriptionName: SubscriptionName, options?: BaseFilterArgs) {
    const subscriptions = this.#subscriptions;
    switch (subscriptionName) {
      case "newHeads": {
        const subscription = this.#getId();
        const promiEvent = PromiEvent.resolve(subscription);

        const unsubscribe = this.#blockchain.on("block", (block: Block) => {
          const value = block;
          const header = value.header;
          const result = {
            logsBloom: header.logsBloom,
            miner: header.miner,
            difficulty: header.difficulty,
            totalDifficulty: header.totalDifficulty,
            extraData: header.extraData,
            gasLimit: header.gasLimit,
            gasUsed: header.gasUsed,
            hash: block.hash(),
            mixHash: block.header.mixHash,
            nonce: header.nonce,
            number: header.number,
            parentHash: header.parentHash,
            receiptsRoot: header.receiptsRoot,
            stateRoot: header.stateRoot,
            timestamp: header.timestamp,
            transactionsRoot: header.transactionsRoot,
            sha3Uncles: header.sha3Uncles
          };

          // TODO: move the JSON stringification closer to where the message
          // is actually sent to the listener
          promiEvent.emit("message", {
            type: "eth_subscription",
            data: {
              result: JSON.parse(JSON.stringify(result)),
              subscription: subscription.toString()
            }
          });
        });
        subscriptions.set(subscription.toString(), unsubscribe);
        return promiEvent;
      }
      case "logs": {
        const subscription = this.#getId();
        const promiEvent = PromiEvent.resolve(subscription);

        const { addresses, topics } = options
          ? parseFilterDetails(options)
          : { addresses: [], topics: [] };
        const unsubscribe = this.#blockchain.on(
          "blockLogs",
          (blockLogs: BlockLogs) => {
            // TODO: move the JSON stringification closer to where the message
            // is actually sent to the listener
            const result = JSON.parse(
              JSON.stringify([...blockLogs.filter(addresses, topics)])
            );
            promiEvent.emit("message", {
              type: "eth_subscription",
              data: {
                result,
                subscription: subscription.toString()
              }
            });
          }
        );
        subscriptions.set(subscription.toString(), unsubscribe);
        return promiEvent;
      }
      case "newPendingTransactions": {
        const subscription = this.#getId();
        const promiEvent = PromiEvent.resolve(subscription);

        const unsubscribe = this.#blockchain.on(
          "pendingTransaction",
          (transaction: RuntimeTransaction) => {
            const result = transaction.hash.toString();
            promiEvent.emit("message", {
              type: "eth_subscription",
              data: {
                result,
                subscription: subscription.toString()
              }
            });
          }
        );
        subscriptions.set(subscription.toString(), unsubscribe);
        return promiEvent;
      }
      case "syncing": {
        // ganache doesn't sync, so doing nothing is perfectly valid.
        const subscription = this.#getId();
        const promiEvent = PromiEvent.resolve(subscription);

        this.#subscriptions.set(subscription.toString(), () => {});
        return promiEvent;
      }
      default:
        throw new CodedError(
          `no \"${subscriptionName}\" subscription in eth namespace`,
          JsonRpcTypes.ErrorCode.METHOD_NOT_FOUND
        );
    }
  }

  /**
   * Cancel a subscription to a particular event. Returns a boolean indicating
   * if the subscription was successfully cancelled.
   *
   * @param subscriptionId The ID of the subscription to unsubscribe to.
   * @returns `true` if subscription was cancelled successfully, otherwise `false`.
   * @example
   * ```javascript
   * const subscriptionId = await provider.request({ method: "eth_subscribe", params: ["newHeads"] });
   * const result = await provider.request({ method: "eth_unsubscribe", params: [subscriptionId] });
   * console.log(result);
   * ```
   */
  @assertArgLength(1)
  async eth_unsubscribe(subscriptionId: SubscriptionId) {
    const subscriptions = this.#subscriptions;
    const unsubscribe = subscriptions.get(subscriptionId);
    if (unsubscribe) {
      subscriptions.delete(subscriptionId);
      unsubscribe();
      return true;
    } else {
      return false;
    }
  }

  /**
   * Creates a filter in the node, to notify when a new block arrives. To check
   * if the state has changed, call `eth_getFilterChanges`.
   *
   * @returns A filter id.
   * @example
   * ```javascript
   * const filterId = await provider.request({ method: "eth_newBlockFilter", params: [] });
   * console.log(filterId);
   * ```
   */
  @assertArgLength(0)
  async eth_newBlockFilter() {
    const unsubscribe = this.#blockchain.on("block", (block: Block) => {
      value.updates.push(block.hash());
    });
    const value = {
      updates: [],
      unsubscribe,
      filter: null,
      type: FilterTypes.block
    };
    const filterId = this.#getId();
    this.#filters.set(filterId.toString(), value);
    return filterId;
  }

  /**
   * Creates a filter in the node, to notify when new pending transactions
   * arrive. To check if the state has changed, call `eth_getFilterChanges`.
   *
   * @returns A filter id.
   * @example
   * ```javascript
   * const filterId = await provider.request({ method: "eth_newPendingTransactionFilter", params: [] });
   * console.log(filterId);
   * ```
   */
  @assertArgLength(0)
  async eth_newPendingTransactionFilter() {
    const unsubscribe = this.#blockchain.on(
      "pendingTransaction",
      (transaction: RuntimeTransaction) => {
        value.updates.push(transaction.hash);
      }
    );
    const value = {
      updates: [],
      unsubscribe,
      filter: null,
      type: FilterTypes.pendingTransaction
    };
    const filterId = this.#getId();
    this.#filters.set(filterId.toString(), value);
    return filterId;
  }

  /**
   * Creates a filter object, based on filter options, to notify when the state
   * changes (logs). To check if the state has changed, call
   * `eth_getFilterChanges`.
   *
   * If the from `fromBlock` or `toBlock` option are equal to "latest" the
   * filter continually append logs for whatever block is seen as latest at the
   * time the block was mined, not just for the block that was "latest" when the
   * filter was created.
   *
   * ### A note on specifying topic filters:
   * Topics are order-dependent. A transaction with a log with topics [A, B]
   * will be matched by the following topic filters:
   *  * `[]` “anything”
   *  * `[A]` “A in first position (and anything after)”
   *  * `[null, B]` “anything in first position AND B in second position (and
   * anything after)”
   *  * `[A, B]` “A in first position AND B in second position (and anything
   * after)”
   *  * `[[A, B], [A, B]]` “(A OR B) in first position AND (A OR B) in second
   * position (and anything after)”
   *
   * Filter options:
   * * `fromBlock`: `QUANTITY | TAG` (optional) - Integer block number, or the string "latest", "earliest"
   * or "pending".
   * * `toBlock`: `QUANTITY | TAG` (optional) - Integer block number, or the string "latest", "earliest"
   * or "pending".
   * * `address`: `DATA | Array` (optional) - Contract address or a list of addresses from which the logs should originate.
   * * `topics`: `Array of DATA` (optional) - Array of 32 Bytes `DATA` topcis. Topics are order-dependent. Each topic can also
   * be an array of `DATA` with "or" options.
   *
   * @param filter The filter options as seen in source.
   *
   * @returns A filter id.
   * @example
   * ```javascript
   * const filterId = await provider.request({ method: "eth_newFilter", params: [] });
   * console.log(filterId);
   * ```
   */
  @assertArgLength(0, 1)
  async eth_newFilter(filter: RangeFilterArgs = {}) {
    const blockchain = this.#blockchain;
    const { addresses, topics } = parseFilterDetails(filter);
    const unsubscribe = blockchain.on("blockLogs", (blockLogs: BlockLogs) => {
      const blockNumber = blockLogs.blockNumber;
      // every time we get a blockLogs message we re-check what the filter's
      // range is. We do this because "latest" isn't the latest block at the
      // time the filter was set up, rather it is the actual latest *mined*
      // block (that is: not pending)
      const { fromBlock, toBlock } = parseFilterRange(filter, blockchain);
      if (fromBlock <= blockNumber && toBlock >= blockNumber) {
        value.updates.push(...blockLogs.filter(addresses, topics));
      }
    });
    const value = { updates: [], unsubscribe, filter, type: FilterTypes.log };
    const filterId = this.#getId();
    this.#filters.set(filterId.toString(), value);
    return filterId;
  }

  /**
   * Polling method for a filter, which returns an array of logs, block hashes,
   * or transaction hashes, depending on the filter type, which occurred since
   * last poll.
   *
   * @param filterId The filter id.
   * @returns An array of logs, block hashes, or transaction hashes, depending
   * on the filter type, which occurred since last poll.
   *
   * For filters created with `eth_newBlockFilter` the return are block hashes (`DATA`, 32 Bytes).
   *
   * For filters created with `eth_newPendingTransactionFilter` the return are transaction hashes (`DATA`, 32 Bytes).
   *
   * For filters created with `eth_newFilter` the return are log objects with the following parameters:
   * * `removed`: `TAG` - `true` when the log was removed, `false` if its a valid log.
   * * `logIndex`: `QUANTITY` - Integer of the log index position in the block. `null` when pending.
   * * `transactionIndex`: `QUANTITY` - Integer of the transactions index position. `null` when pending.
   * * `transactionHash`: `DATA`, 32 Bytes - Hash of the transaction where the log was. `null` when pending.
   * * `blockHash`: `DATA`, 32 Bytes - Hash of the block where the log was. `null` when pending.
   * * `blockNumber`: `QUANTITY` - The block number where the log was in. `null` when pending.
   * * `address`: `DATA`, 20 Bytes - The address from which the log originated.
   * * `data`: `DATA` - Contains one or more 32 Bytes non-indexed arguments of the log.
   * * `topics`: `Array of DATA` - Array of 0 to 4 32 Bytes `DATA` of indexed log arguments.
   *
   * @example
   * ```javascript
   * // Logs.sol
   * // // SPDX-License-Identifier: MIT
   * // pragma solidity ^0.7.4;
   * // contract Logs {
   * //   event Event(uint256 indexed first, uint256 indexed second);
   * //   constructor() {
   * //     emit Event(1, 2);
   * //   }
   * //
   * //   function logNTimes(uint8 n) public {
   * //     for (uint8 i = 0; i < n; i++) {
   * //       emit Event(i, i);
   * //     }
   * //   }
   * // }
   *
   * const logsContract = "0x608060405234801561001057600080fd5b50600260017f34e802e5ebd1f132e05852c5064046c1b535831ec52f1c4997fc6fdc4d5345b360405160405180910390a360e58061004f6000396000f3fe6080604052348015600f57600080fd5b506004361060285760003560e01c80635e19e69f14602d575b600080fd5b605960048036036020811015604157600080fd5b81019080803560ff169060200190929190505050605b565b005b60005b8160ff168160ff16101560ab578060ff168160ff167f34e802e5ebd1f132e05852c5064046c1b535831ec52f1c4997fc6fdc4d5345b360405160405180910390a38080600101915050605e565b505056fea26469706673582212201af9c13c7b00e2b628c1258d45f9f62d2aad8cd32fc32fd9515d8ad1e792679064736f6c63430007040033";
   * const [from] = await provider.send("eth_accounts");
   * const filterId = await provider.send("eth_newFilter");
   *
   * const subscriptionId = await provider.send("eth_subscribe", ["newHeads"]);
   * await provider.send("eth_sendTransaction", [{ from, data: logsContract, gas: "0x5b8d80" }] );
   * await provider.once("message");
   *
   * const changes = await provider.request({ method: "eth_getFilterChanges", params: [filterId] });
   * console.log(changes);
   *
   * await provider.send("eth_unsubscribe", [subscriptionId]);
   * ```
   */
  @assertArgLength(1)
  async eth_getFilterChanges(filterId: QUANTITY) {
    const filter = this.#filters.get(Quantity.from(filterId).toString());
    if (filter) {
      const updates = filter.updates;
      filter.updates = [];
      return updates;
    } else {
      throw new Error("filter not found");
    }
  }

  /**
   * Uninstalls a filter with given id. Should always be called when watch is
   * no longer needed.
   *
   * @param filterId The filter id.
   * @returns `true` if the filter was successfully uninstalled, otherwise
   * `false`.
   * @example
   * ```javascript
   * const filterId = await provider.request({ method: "eth_newFilter", params: [] });
   * const result = await provider.request({ method: "eth_uninstallFilter", params: [filterId] });
   * console.log(result);
   * ```
   */
  @assertArgLength(1)
  async eth_uninstallFilter(filterId: QUANTITY) {
    const id = Quantity.from(filterId).toString();
    const filter = this.#filters.get(id);
    if (!filter) return false;
    filter.unsubscribe();
    return this.#filters.delete(id);
  }

  /**
   * Returns an array of all logs matching filter with given id.
   *
   * @param filterId The filter id.
   * @returns Array of log objects, or an empty array.
   * @example
   * ```javascript
   * // Logs.sol
   * // // SPDX-License-Identifier: MIT
   * // pragma solidity ^0.7.4;
   * // contract Logs {
   * //   event Event(uint256 indexed first, uint256 indexed second);
   * //   constructor() {
   * //     emit Event(1, 2);
   * //   }
   * //
   * //   function logNTimes(uint8 n) public {
   * //     for (uint8 i = 0; i < n; i++) {
   * //       emit Event(i, i);
   * //     }
   * //   }
   * // }
   *
   * const logsContract = "0x608060405234801561001057600080fd5b50600260017f34e802e5ebd1f132e05852c5064046c1b535831ec52f1c4997fc6fdc4d5345b360405160405180910390a360e58061004f6000396000f3fe6080604052348015600f57600080fd5b506004361060285760003560e01c80635e19e69f14602d575b600080fd5b605960048036036020811015604157600080fd5b81019080803560ff169060200190929190505050605b565b005b60005b8160ff168160ff16101560ab578060ff168160ff167f34e802e5ebd1f132e05852c5064046c1b535831ec52f1c4997fc6fdc4d5345b360405160405180910390a38080600101915050605e565b505056fea26469706673582212201af9c13c7b00e2b628c1258d45f9f62d2aad8cd32fc32fd9515d8ad1e792679064736f6c63430007040033";
   * const [from] = await provider.send("eth_accounts");
   * const filterId = await provider.send("eth_newFilter");
   *
   * await provider.send("eth_subscribe", ["newHeads"]);
   * await provider.send("eth_sendTransaction", [{ from, data: logsContract, gas: "0x5b8d80" }] );
   * await provider.once("message");
   *
   * const logs = await provider.request({ method: "eth_getFilterLogs", params: [filterId] });
   * console.log(logs);
   * ```
   */
  @assertArgLength(1)
  async eth_getFilterLogs(filterId: QUANTITY) {
    const filter = this.#filters.get(Quantity.from(filterId).toString());
    if (filter && filter.type === FilterTypes.log) {
      return this.eth_getLogs(filter.filter);
    } else {
      throw new Error("filter not found");
    }
  }

  /**
   * Returns an array of all logs matching a given filter object.
   *
   * Filter options:
   * * `fromBlock`: `QUANTITY | TAG` (optional) - Integer block number, or the string "latest", "earliest"
   * or "pending".
   * * `toBlock`: `QUANTITY | TAG` (optional) - Integer block number, or the string "latest", "earliest"
   * or "pending".
   * * `address`: `DATA | Array` (optional) - Contract address or a list of addresses from which the logs should originate.
   * * `topics`: `Array of DATA` (optional) - Array of 32 Bytes `DATA` topcis. Topics are order-dependent. Each topic can also
   * be an array of `DATA` with "or" options.
   * * `blockHash`: `DATA`, 32 Bytes (optional) - Hash of the block to restrict logs from. If `blockHash` is present,
   * then neither `fromBlock` or `toBlock` are allowed.
   *
   * @param filter The filter options as seen in source.
   * @returns Array of log objects, or an empty array.
   * @example
   * ```javascript
   * // Logs.sol
   * // // SPDX-License-Identifier: MIT
   * // pragma solidity ^0.7.4;
   * // contract Logs {
   * //   event Event(uint256 indexed first, uint256 indexed second);
   * //   constructor() {
   * //     emit Event(1, 2);
   * //   }
   * //
   * //   function logNTimes(uint8 n) public {
   * //     for (uint8 i = 0; i < n; i++) {
   * //       emit Event(i, i);
   * //     }
   * //   }
   * // }
   *
   * const logsContract = "0x608060405234801561001057600080fd5b50600260017f34e802e5ebd1f132e05852c5064046c1b535831ec52f1c4997fc6fdc4d5345b360405160405180910390a360e58061004f6000396000f3fe6080604052348015600f57600080fd5b506004361060285760003560e01c80635e19e69f14602d575b600080fd5b605960048036036020811015604157600080fd5b81019080803560ff169060200190929190505050605b565b005b60005b8160ff168160ff16101560ab578060ff168160ff167f34e802e5ebd1f132e05852c5064046c1b535831ec52f1c4997fc6fdc4d5345b360405160405180910390a38080600101915050605e565b505056fea26469706673582212201af9c13c7b00e2b628c1258d45f9f62d2aad8cd32fc32fd9515d8ad1e792679064736f6c63430007040033";
   * const [from] = await provider.send("eth_accounts");
   *
   * await provider.send("eth_subscribe", ["newHeads"]);
   * const txHash = await provider.send("eth_sendTransaction", [{ from, data: logsContract, gas: "0x5b8d80" }] );
   * await provider.once("message");
   *
   * const { contractAddress } = await provider.send("eth_getTransactionReceipt", [txHash] );
   *
   * const logs = await provider.request({ method: "eth_getLogs", params: [{ address: contractAddress }] });
   * console.log(logs);
   * ```
   */
  @assertArgLength(1)
  async eth_getLogs(filter: FilterArgs) {
    return this.#blockchain.blockLogs.getLogs(filter);
  }

  /**
   * Returns the number of transactions sent from an address.
   *
   * @param address `DATA`, 20 Bytes - The address to get number of transactions sent from
   * @param blockNumber Integer block number, or the string "latest", "earliest"
   * or "pending".
   * @returns Number of transactions sent from this address.
   * @example
   * ```javascript
   * const [from, to] = await provider.request({ method: "eth_accounts", params: [] });
   * await provider.request({ method: "eth_subscribe", params: ["newHeads"] });
   * await provider.request({ method: "eth_sendTransaction", params: [{ from, to, gas: "0x5b8d80" }] });
   * await provider.once("message"); // Note: `await provider.once` is non-standard
   *
   * const txCount = await provider.request({ method: "eth_getTransactionCount", params: [ from, "latest" ] });
   * console.log(txCount);
   * ```
   */
  @assertArgLength(1, 2)
  async eth_getTransactionCount(
    address: DATA,
    blockNumber: QUANTITY | Tag = Tag.LATEST
  ) {
    return this.#blockchain.accounts.getNonce(
      Address.from(address),
      blockNumber
    );
  }

  /**
   * Executes a new message call immediately without creating a transaction on the block chain.
   *
   * Transaction call object:
   * * `from`: `DATA`, 20 bytes (optional) - The address the transaction is sent from.
   * * `to`: `DATA`, 20 bytes - The address the transaction is sent to.
   * * `gas`: `QUANTITY` (optional) - Integer of the maximum gas allowance for the transaction.
   * * `gasPrice`: `QUANTITY` (optional) - Integer of the price of gas in wei.
   * * `value`: `QUANTITY` (optional) - Integer of the value in wei.
   * * `data`: `DATA` (optional) - Hash of the method signature and the ABI encoded parameters.
   *
   * @param transaction - The transaction call object as seen in source.
   * @param blockNumber Integer block number, or the string "latest", "earliest"
   *  or "pending".
   *
   * @returns The return value of executed contract.
   * @example
   * ```javascript
   * // Simple.sol
   * // // SPDX-License-Identifier: MIT
   * //  pragma solidity ^0.7.4;
   * //
   * //  contract Simple {
   * //      uint256 public value;
   * //      constructor() payable {
   * //          value = 5;
   * //      }
   * //  }
   * const simpleSol = "0x6080604052600560008190555060858060196000396000f3fe6080604052348015600f57600080fd5b506004361060285760003560e01c80633fa4f24514602d575b600080fd5b60336049565b6040518082815260200191505060405180910390f35b6000548156fea26469706673582212200897f7766689bf7a145227297912838b19bcad29039258a293be78e3bf58e20264736f6c63430007040033";
   * const [from] = await provider.request({ method: "eth_accounts", params: [] });
   * const txObj = { from, gas: "0x5b8d80", gasPrice: "0x1dfd14000", value:"0x0", data: simpleSol };
   * const result = await provider.request({ method: "eth_call", params: [txObj, "latest"] });
   * console.log(result);
   * ```
   */
  @assertArgLength(1, 2)
  async eth_call(transaction: any, blockNumber: QUANTITY | Tag = Tag.LATEST) {
    const blockchain = this.#blockchain;
    const blocks = blockchain.blocks;
    const parentBlock = await blocks.get(blockNumber);
    const parentHeader = parentBlock.header;
    const options = this.#options;

    let gas: Quantity;
    if (typeof transaction.gasLimit === "undefined") {
      if (typeof transaction.gas !== "undefined") {
        gas = Quantity.from(transaction.gas);
      } else {
        // eth_call isn't subject to regular transaction gas limits by default
        gas = options.miner.callGasLimit;
      }
    } else {
      gas = Quantity.from(transaction.gasLimit);
    }

    let data: Data;
    if (typeof transaction.data === "undefined") {
      if (typeof transaction.input !== "undefined") {
        data = Data.from(transaction.input);
      }
    } else {
      data = Data.from(transaction.data);
    }

    const block = new RuntimeBlock(
      parentHeader.number,
      parentHeader.parentHash,
      blockchain.coinbase,
      gas.toBuffer(),
      parentHeader.timestamp,
      options.miner.difficulty,
      parentHeader.totalDifficulty
    );

    const simulatedTransaction = {
      gas,
      // if we don't have a from address, our caller sut be the configured coinbase address
      from:
        transaction.from == null
          ? blockchain.coinbase
          : Address.from(transaction.from),
      to: transaction.to == null ? null : Address.from(transaction.to),
      gasPrice: Quantity.from(
        transaction.gasPrice == null ? 0 : transaction.gasPrice
      ),
      value:
        transaction.value == null ? null : Quantity.from(transaction.value),
      data,
      block
    };

    return blockchain.simulateTransaction(simulatedTransaction, parentBlock);
  }
  //#endregion

  //#region debug

  /**
   * Attempt to run the transaction in the exact same manner as it was executed
   * on the network. It will replay any transaction that may have been executed
   * prior to this one before it will finally attempt to execute the transaction
   * that corresponds to the given hash.
   *
   * In addition to the hash of the transaction you may give it a secondary
   * optional argument, which specifies the options for this specific call.
   * The possible options are:
   *
   * * `disableStorage`: {boolean} Setting this to `true` will disable storage capture (default = `false`).
   * * `disableMemory`: {boolean} Setting this to `true` will disable memory capture (default = `false`).
   * * `disableStack`: {boolean} Setting this to `true` will disable stack capture (default = `false`).
   *
   * @param transactionHash Hash of the transaction to trace.
   * @param options - See options in source.
   * @returns Returns the `gas`, `structLogs`, and `returnValue` for the traced transaction.
   *
   * The `structLogs` are an array of logs, which contains the following fields:
   * * `depth`: The execution depth.
   * * `error`: Information about an error, if one occurred.
   * * `gas`: The number of gas remaining.
   * * `gasCost`: The cost of gas in wei.
   * * `memory`: An array containing the contract's memory data.
   * * `op`: The current opcode.
   * * `pc`: The current program counter.
   * * `stack`: The EVM execution stack.
   * * `storage`: An object containing the contract's storage data.
   *
   * @example
   * ```javascript
   * // Simple.sol
   * // // SPDX-License-Identifier: MIT
   * //  pragma solidity ^0.7.4;
   * //
   * //  contract Simple {
   * //      uint256 public value;
   * //      constructor() payable {
   * //          value = 5;
   * //      }
   * //  }
   * const simpleSol = "0x6080604052600560008190555060858060196000396000f3fe6080604052348015600f57600080fd5b506004361060285760003560e01c80633fa4f24514602d575b600080fd5b60336049565b6040518082815260200191505060405180910390f35b6000548156fea26469706673582212200897f7766689bf7a145227297912838b19bcad29039258a293be78e3bf58e20264736f6c63430007040033";
   * const [from] = await provider.request({ method: "eth_accounts", params: [] });
   * await provider.request({ method: "eth_subscribe", params: ["newHeads"] });
   * const txHash = await provider.request({ method: "eth_sendTransaction", params: [{ from, gas: "0x5b8d80", data: simpleSol }] });
   * await provider.once("message"); // Note: `await provider.once` is non-standard
   * const transactionTrace = await provider.request({ method: "debug_traceTransaction", params: [txHash] });
   * console.log(transactionTrace);
   * ```
   */
  async debug_traceTransaction(
    transactionHash: DATA,
    options?: TransactionTraceOptions
  ): Promise<TraceTransactionResult> {
    return this.#blockchain.traceTransaction(transactionHash, options || {});
  }

  // TODO: example doesn't return correct value
  /**
   * Attempts to replay the transaction as it was executed on the network and
   * return storage data given a starting key and max number of entries to return.
   *
   * @param blockHash Hash of a block.
   * @param transactionIndex Integer of the transaction index position.
   * @param contractAddress Address of the contract.
   * @param startKey Hash of the start key for grabbing storage entries.
   * @param maxResult Integer of maximum number of storage entries to return.
   * @returns Returns a storage object with the keys being keccak-256 hashes of the storage keys,
   * and the values being the raw, unhashed key and value for that specific storage slot. Also
   * returns a next key which is the keccak-256 hash of the next key in storage for continuous downloading.
   * @example
   * ```javascript
   * // Simple.sol
   * // // SPDX-License-Identifier: MIT
   * //  pragma solidity ^0.7.4;
   * //
   * //  contract Simple {
   * //      uint256 public value;
   * //      constructor() payable {
   * //          value = 5;
   * //      }
   * //  }
   * const simpleSol = "0x6080604052600560008190555060858060196000396000f3fe6080604052348015600f57600080fd5b506004361060285760003560e01c80633fa4f24514602d575b600080fd5b60336049565b6040518082815260200191505060405180910390f35b6000548156fea26469706673582212200897f7766689bf7a145227297912838b19bcad29039258a293be78e3bf58e20264736f6c63430007040033";
   * const [from] = await provider.request({ method: "eth_accounts", params: [] });
   * await provider.request({ method: "eth_subscribe", params: ["newHeads"] });
   * const initialTxHash = await provider.request({ method: "eth_sendTransaction", params: [{ from, gas: "0x5b8d80", data: simpleSol }] });
   * await provider.once("message"); // Note: `await provider.once` is non-standard
   *
   * const {contractAddress} = await provider.request({ method: "eth_getTransactionReceipt", params: [initialTxHash] });
   *
   * // set value to 19
   * const data = "0x552410770000000000000000000000000000000000000000000000000000000000000019";
   * const txHash = await provider.request({ method: "eth_sendTransaction", params: [{ from, to: contractAddress, data }] });
   * await provider.once("message"); // Note: `await provider.once` is non-standard
   *
   * const { blockHash, transactionIndex } = await provider.request({ method: "eth_getTransactionReceipt", params: [txHash] });
   * const storage = await provider.request({ method: "debug_storageRangeAt", params: [blockHash, transactionIndex, contractAddress, "0x01", 1] });
   * console.log(storage);
   * ```
   */
  async debug_storageRangeAt(
    blockHash: DATA,
    transactionIndex: QUANTITY,
    contractAddress: DATA,
    startKey: DATA,
    maxResult: QUANTITY
  ): Promise<StorageRangeResult> {
    return this.#blockchain.storageRangeAt(
      blockHash,
      Quantity.from(transactionIndex).toNumber(),
      contractAddress,
      startKey,
      Quantity.from(maxResult).toNumber()
    );
  }

  //#endregion

  //#region personal
  /**
   * Returns all the Ethereum account addresses of all keys that have been
   * added.
   * @returns The Ethereum account addresses of all keys that have been added.
   * @example
   * ```javascript
   * console.log(await provider.send("personal_listAccounts"));
   * ```
   */
  @assertArgLength(0)
  async personal_listAccounts() {
    return this.#wallet.addresses;
  }

  // TODO: example doesn't return correct value
  /**
   * Generates a new account with private key. Returns the address of the new
   * account.
   * @param passphrase The passphrase to encrypt the private key with.
   * @returns The new account's address.
   * @example
   * ```javascript
   * const passphrase = "passphrase";
   * const address = await provider.send("personal_newAccount", [passphrase] );
   * console.log(address);
   * ```
   */
  @assertArgLength(1)
  async personal_newAccount(passphrase: string) {
    if (typeof passphrase !== "string") {
      throw new Error("missing value for required argument `passphrase`");
    }

    const wallet = this.#wallet;
    const newAccount = wallet.createRandomAccount();
    const address = newAccount.address;
    const strAddress = address.toString();
    const encryptedKeyFile = await wallet.encrypt(
      newAccount.privateKey,
      passphrase
    );
    wallet.encryptedKeyFiles.set(strAddress, encryptedKeyFile);
    wallet.addresses.push(strAddress);
    wallet.knownAccounts.add(strAddress);
    return newAccount.address;
  }

  /**
   * Imports the given unencrypted private key (hex string) into the key store, encrypting it with the passphrase.
   *
   * @param rawKey The raw, unencrypted private key to import.
   * @param passphrase The passphrase to encrypt with.
   * @returns Returns the address of the new account.
   * @example
   * ```javascript
   * const rawKey = "0x0123456789012345678901234567890123456789012345678901234567890123";
   * const passphrase = "passphrase";
   *
   * const address = await provider.send("personal_importRawKey",[rawKey, passphrase] );
   * console.log(address);
   * ```
   */
  @assertArgLength(2)
  async personal_importRawKey(rawKey: DATA, passphrase: string) {
    if (typeof passphrase !== "string") {
      throw new Error("missing value for required argument `passphrase`");
    }

    const wallet = this.#wallet;
    const newAccount = Wallet.createAccountFromPrivateKey(Data.from(rawKey));
    const address = newAccount.address;
    const strAddress = address.toString();
    const encryptedKeyFile = await wallet.encrypt(
      newAccount.privateKey,
      passphrase
    );
    wallet.encryptedKeyFiles.set(strAddress, encryptedKeyFile);
    wallet.addresses.push(strAddress);
    wallet.knownAccounts.add(strAddress);
    return newAccount.address;
  }

  /**
   * Locks the account. The account can no longer be used to send transactions.
   * @param address The account address to be locked.
   * @returns Returns `true` if the account was locked, otherwise `false`.
   * @example
   * ```javascript
   * const [account] = await provider.send("personal_listAccounts");
   * const isLocked = await provider.send("personal_lockAccount", [account] );
   * console.log(isLocked);
   * ```
   */
  @assertArgLength(1)
  async personal_lockAccount(address: DATA) {
    return this.#wallet.lockAccount(address.toLowerCase());
  }

  // TODO: example doesn't return correct value
  /**
   * Unlocks the account for use.
   *
   * The unencrypted key will be held in memory until the unlock duration
   * expires. The unlock duration defaults to 300 seconds. An explicit duration
   * of zero seconds unlocks the key until geth exits.
   *
   * The account can be used with `eth_sign` and `eth_sendTransaction` while it is
   * unlocked.
   * @param address The address of the account to unlock.
   * @param passphrase Passphrase to unlock the account.
   * @param duration (Default: 300) Duration in seconds how long the account
   * should remain unlocked for. Set to 0 to disable automatic locking.
   * @returns `true` if it worked. Throws an error or returns `false` if it did not.
   * @example
   * ```javascript
   * // generate an account
   * const passphrase = "passphrase";
   * const newAccount = await provider.send("personal_newAccount", [passphrase] );
   * const isLocked = await provider.send("personal_unlockAccount", [newAccount, passphrase] );
   * console.log(isLocked);
   * ```
   */
  @assertArgLength(2, 3)
  async personal_unlockAccount(
    address: DATA,
    passphrase: string,
    duration: number = 300
  ) {
    return this.#wallet.unlockAccount(
      address.toLowerCase(),
      passphrase,
      duration
    );
  }

  // TODO: example doesn't return correct value
  /**
   * Validate the given passphrase and submit transaction.
   *
   * The transaction is the same argument as for `eth_sendTransaction` and
   * contains the from address. If the passphrase can be used to decrypt the
<<<<<<< HEAD
   * private key belogging to `tx.from` the transaction is verified, signed and
=======
   * private key belonging to tx.from the transaction is verified, signed and
>>>>>>> 3adb3c3d
   * send onto the network. The account is not unlocked globally in the node
   * and cannot be used in other RPC calls.
   *
   * Transaction call object:
   * * `from`: `DATA`, 20 bytes (optional) - The address the transaction is sent from.
   * * `to`: `DATA`, 20 bytes - The address the transaction is sent to.
   * * `gas`: `QUANTITY` (optional) - Integer of the maximum gas allowance for the transaction.
   * * `gasPrice`: `QUANTITY` (optional) - Integer of the price of gas in wei.
   * * `value`: `QUANTITY` (optional) - Integer of the value in wei.
   * * `data`: `DATA` (optional) - Hash of the method signature and the ABI encoded parameters.
   *
   * @param txData - The transaction call object as seen in source.
   * @param passphrase - The passphrase to decrpyt the private key belonging to `tx.from`.
   * @returns The transaction hash or if unsuccessful an error.
   * @example
   * ```javascript
   * const passphrase = "passphrase";
   * const newAccount = await provider.send("personal_newAccount", [passphrase] );
   * const [to] = await provider.send("personal_listAccounts");
   *
   * // use account and passphrase to send the transaction
   * const txHash = await provider.send("personal_sendTransaction", [{ from: newAccount, to, gasLimit: "0x5b8d80" }, passphrase] );
   * console.log(txHash);
   * ```
   */
  @assertArgLength(2)
  async personal_sendTransaction(transaction: any, passphrase: string) {
    const blockchain = this.#blockchain;
    const tx = new RuntimeTransaction(transaction, blockchain.common);
    const from = tx.from;
    if (from == null) {
      throw new Error("from not found; is required");
    }

    const fromString = tx.from.toString();

    const wallet = this.#wallet;
    const encryptedKeyFile = wallet.encryptedKeyFiles.get(fromString);
    if (encryptedKeyFile === undefined) {
      throw new Error("no key for given address or file");
    }

    if (encryptedKeyFile !== null) {
      const secretKey = await wallet.decrypt(encryptedKeyFile, passphrase);
      tx.signAndHash(secretKey);
    }

    return blockchain.queueTransaction(tx);
  }
  //#endregion

  //#region rpc
  /**
   * Returns object of RPC modules.
   * @returns RPC modules.
   * @example
   * ```javascript
   * console.log(await provider.send("rpc_modules"));
   * ```
   */
  @assertArgLength(0)
  async rpc_modules() {
    return RPC_MODULES;
  }
  //endregion

  //#region shh

  /**
   * Creates new whisper identity in the client.
   *
<<<<<<< HEAD
   * @returns The address of the new identity.
   * @example
   * ```javascript
   * console.log(await provider.send("shh_newIdentity"));
   * ```
=======
   * @returns {DATA, 60 Bytes} result - the address of the new identity.
>>>>>>> 3adb3c3d
   */
  @assertArgLength(0)
  async shh_newIdentity() {
    return "0x00";
  }

  /**
   * Checks if the client hold the private keys for a given identity.
   *
   * @param address - The identity address to check.
   * @returns Returns `true` if the client holds the private key for that identity, otherwise `false`.
   * @example
   * ```javascript
   * console.log(await provider.send("shh_hasIdentity", ["0x0"] ));
   * ```
   */
  @assertArgLength(1)
  async shh_hasIdentity(address: DATA) {
    return false;
  }

  /**
   * Creates a new group.
   *
   * @returns The address of the new group.
   */
  @assertArgLength(0)
  async shh_newGroup() {
    return "0x00";
  }

  /**
   * Adds a whisper identity to the group.
   *
   * @param address The identity address to add to a group.
   * @returns `true` if the identity was successfully added to the group, otherwise `false`.
   * @example
   * ```javascript
   * console.log(await provider.send("shh_addToGroup", ["0x0"] ));
   * ```
   */
  @assertArgLength(1)
  async shh_addToGroup(address: DATA) {
    return false;
  }

  /**
   * Creates filter to notify, when client receives whisper message matching the filter options.
   *
   * @param to (optional) Identity of the receiver. When present it will try to decrypt any incoming message
   *  if the client holds the private key to this identity.
   * @param topics Array of topics which the incoming message's topics should match.
   * @returns Returns `true` if the identity was successfully added to the group, otherwise `false`.
   * @example
   * ```javascript
   * console.log(await provider.send("shh_newFilter", ["0x0", []] ));
   * ```
   */
  @assertArgLength(2)
  async shh_newFilter(to: DATA, topics: DATA[]) {
    return false;
  }

  /**
   * Uninstalls a filter with given id. Should always be called when watch is no longer needed.
<<<<<<< HEAD
   * Additonally filters timeout when they aren't requested with `shh_getFilterChanges` for a period of time.
=======
   * Additionally Filters timeout when they aren't requested with shh_getFilterChanges for a period of time.
>>>>>>> 3adb3c3d
   *
   * @param id The filter id. Ex: "0x7"
   * @returns `true` if the filter was successfully uninstalled, otherwise `false`.
   * @example
   * ```javascript
   * console.log(await provider.send("shh_uninstallFilter", ["0x0"] ));
   * ```
   */
  @assertArgLength(1)
  async shh_uninstallFilter(id: QUANTITY) {
    return false;
  }

  /**
   * Polling method for whisper filters. Returns new messages since the last call of this method.
   *
   * @param id - The filter id. Ex: "0x7"
   * @returns More Info: https://github.com/ethereum/wiki/wiki/JSON-RPC#shh_getfilterchanges
   * @example
   * ```javascript
   * console.log(await provider.send("shh_getFilterChanges", ["0x0"] ));
   * ```
   */
  @assertArgLength(1)
  async shh_getFilterChanges(id: QUANTITY) {
    return [];
  }

  /**
   * Get all messages matching a filter. Unlike shh_getFilterChanges this returns all messages.
   *
   * @param id The filter id. Ex: "0x7"
   * @returns See: `shh_getFilterChanges`.
   * @example
   * ```javascript
   * console.log(await provider.send("shh_getMessages", ["0x0"] ));
   * ```
   */
  @assertArgLength(1)
  async shh_getMessages(id: QUANTITY) {
    return false;
  }

  /**
   * Creates a whisper message and injects it into the network for distribution.
   *
   * @param postData
   * @returns Returns `true` if the message was sent, otherwise `false`.
   * @example
   * ```javascript
   * console.log(await provider.send("shh_post", [{}] ));
   * ```
   */
  @assertArgLength(1)
  async shh_post(postData: WhisperPostObject) {
    return false;
  }

  /**
   * Returns the current whisper protocol version.
   *
   * @returns The current whisper protocol version.
   * @example
   * ```javascript
   * console.log(await provider.send("shh_version", [{}] ));
   * ```
   */
  @assertArgLength(0)
  async shh_version() {
    return "2";
  }
  //#endregion
}<|MERGE_RESOLUTION|>--- conflicted
+++ resolved
@@ -5,11 +5,7 @@
   VM_EXCEPTION,
   VM_EXCEPTIONS,
   CodedError,
-<<<<<<< HEAD
   DATA,
-  ErrorCodes,
-=======
->>>>>>> 3adb3c3d
   WhisperPostObject,
   BaseFilterArgs,
   Filter,
@@ -20,12 +16,9 @@
   StorageRangeResult,
   SubscriptionId,
   SubscriptionName,
-<<<<<<< HEAD
   TraceTransactionResult,
-  TransactionTraceOptions
-=======
+  TransactionTraceOptions,
   EthereumRawAccount
->>>>>>> 3adb3c3d
 } from "@ganache/ethereum-utils";
 import { Block, RuntimeBlock } from "@ganache/ethereum-block";
 import {
@@ -36,10 +29,6 @@
 import { toRpcSig, ecsign, hashPersonalMessage } from "ethereumjs-util";
 import { TypedData as NotTypedData, signTypedData_v4 } from "eth-sig-util";
 import { EthereumInternalOptions } from "@ganache/ethereum-options";
-<<<<<<< HEAD
-import { types, Data, Quantity, PromiEvent, utils } from "@ganache/utils";
-import Blockchain from "./blockchain";
-=======
 import {
   types,
   Data,
@@ -48,8 +37,7 @@
   utils,
   JsonRpcTypes
 } from "@ganache/utils";
-import Blockchain, { TransactionTraceOptions } from "./blockchain";
->>>>>>> 3adb3c3d
+import Blockchain from "./blockchain";
 import Wallet from "./wallet";
 import { $INLINE_JSON } from "ts-transformer-inline-file";
 
@@ -251,13 +239,8 @@
    * Mines a block independent of whether or not mining is started or stopped.
    * Will mine an empty block if there are no available transactions to mine.
    *
-<<<<<<< HEAD
    * @param timestamp The timestamp the block should be mined with.
    * EXPERIEMENTAL: Optionally, specify an `options` object with `timestamp`
-=======
-   * @param timestamp the timestamp the block should be mined with.
-   * EXPERIMENTAL: Optionally, specify an `options` object with `timestamp`
->>>>>>> 3adb3c3d
    * and/or `blocks` fields. If `blocks` is given, it will mine exactly `blocks`
    *  number of blocks, regardless of any other blocks mined or reverted during it's
    * operation. This behavior is subject to change!
@@ -341,17 +324,10 @@
    */
   @assertArgLength(3, 4)
   async evm_setStorageAt(
-<<<<<<< HEAD
     address: DATA,
     position: QUANTITY,
     storage: DATA,
     blockNumber: QUANTITY | Tag = Tag.LATEST
-=======
-    address: string,
-    position: bigint | number,
-    storage: string,
-    blockNumber: string | Tag = Tag.LATEST
->>>>>>> 3adb3c3d
   ) {
     const blockchain = this.#blockchain;
     const blockProm = blockchain.blocks.getRawByBlockNumber(
@@ -804,7 +780,6 @@
    * amount of gas actually used by the transaction, for a variety of reasons
    * including EVM mechanics and node performance.
    *
-<<<<<<< HEAD
    * Transaction call object:
    * * `from`: `DATA`, 20 bytes (optional) - The address the transaction is sent from.
    * * `to`: `DATA`, 20 bytes - The address the transaction is sent to.
@@ -823,26 +798,13 @@
    * ```javascript
    * const [from, to] = await provider.request({ method: "eth_accounts", params: [] });
    * const gasEstimate = await provider.request({ method: "eth_estimateGas", params: [{ from, to }, "latest" ] });
-=======
-   * @returns the amount of gas used.
-   *
-   * @example
-   * ```javascript
-   * const accounts = await provider.request({ method: "eth_accounts", params: [] });
-   * const gasEstimate = await provider.request({ method: "eth_estimateGas", params: [{ from: accounts[0], to: accounts[1] }, "latest" ] });
->>>>>>> 3adb3c3d
    * console.log(gasEstimate);
    * ```
    */
   @assertArgLength(1, 2)
   async eth_estimateGas(
-<<<<<<< HEAD
     transaction: any,
     blockNumber: QUANTITY | Tag = Tag.LATEST
-=======
-    transaction: RpcTransaction,
-    blockNumber: string | Tag = Tag.LATEST
->>>>>>> 3adb3c3d
   ): Promise<Quantity> {
     const blockchain = this.#blockchain;
     const blocks = blockchain.blocks;
@@ -971,11 +933,7 @@
    * ```
    */
   @assertArgLength(1, 2)
-<<<<<<< HEAD
   async eth_getBlockByNumber(number: QUANTITY | Tag, transactions = false) {
-=======
-  async eth_getBlockByNumber(number: string | Tag, transactions = false) {
->>>>>>> 3adb3c3d
     const block = await this.#blockchain.blocks.get(number).catch(_ => null);
     return block ? block.toJSON(transactions) : null;
   }
@@ -1050,17 +1008,7 @@
    * ```
    */
   @assertArgLength(1)
-<<<<<<< HEAD
-  async eth_getBlockTransactionCountByNumber(number: QUANTITY | Tag) {
-    const rawBlock = await this.#blockchain.blocks.getRaw(number);
-    if (rawBlock) {
-      const data = rlpDecode(rawBlock);
-      return Quantity.from((data[1] as any).length);
-    } else {
-      return null;
-    }
-=======
-  async eth_getBlockTransactionCountByNumber(blockNumber: string | Tag) {
+  async eth_getBlockTransactionCountByNumber(blockNumber: QUANTITY | Tag) {
     const { blocks } = this.#blockchain;
     const blockNum = blocks.getEffectiveNumber(blockNumber);
     const rawBlock = await blocks.getRawByBlockNumber(blockNum);
@@ -1068,7 +1016,6 @@
 
     const [, rawTransactions] = decode<GanacheRawBlock>(rawBlock);
     return Quantity.from(rawTransactions.length);
->>>>>>> 3adb3c3d
   }
 
   /**
@@ -1098,18 +1045,7 @@
    * ```
    */
   @assertArgLength(1)
-<<<<<<< HEAD
   async eth_getBlockTransactionCountByHash(hash: DATA) {
-    const number = await this.#blockchain.blocks.getNumberFromHash(hash);
-    if (number) {
-      return this.eth_getBlockTransactionCountByNumber(
-        Quantity.from(number).toNumber()
-      );
-    } else {
-      return null;
-    }
-=======
-  async eth_getBlockTransactionCountByHash(hash: string | Buffer) {
     const { blocks } = this.#blockchain;
     const blockNum = await blocks.getNumberFromHash(hash);
     if (!blockNum) return null;
@@ -1119,7 +1055,6 @@
 
     const [, rawTransactions] = decode<GanacheRawBlock>(rawBlock);
     return Quantity.from(rawTransactions.length);
->>>>>>> 3adb3c3d
   }
 
   /**
@@ -1214,13 +1149,8 @@
    */
   @assertArgLength(2)
   async eth_getTransactionByBlockNumberAndIndex(
-<<<<<<< HEAD
     number: QUANTITY | Tag,
     index: QUANTITY
-=======
-    number: string | Tag,
-    index: string
->>>>>>> 3adb3c3d
   ) {
     const block = await this.eth_getBlockByNumber(number, true);
     return block.transactions[parseInt(Quantity.from(index).toString(), 10)];
@@ -1381,7 +1311,6 @@
   /**
    * Used for submitting mining hashrate.
    *
-<<<<<<< HEAD
    * @param hashRate A hexadecimal string representation (32 bytes) of the hash rate.
    * @param clientID A random hexadecimal(32 bytes) ID identifying the client.
    * @returns `true` if submitting went through succesfully and `false` otherwise.
@@ -1392,11 +1321,6 @@
    * const result = await provider.request({ method: "eth_submitHashrate", params: [hashRate, clientId] });
    * console.log(result);
    * ```
-=======
-   * @param {String} hashRate - a hexadecimal string representation (32 bytes) of the hash rate
-   * @param {String} clientID - A random hexadecimal(32 bytes) ID identifying the client
-   * @returns `true` if submitting went through successfully and `false` otherwise.
->>>>>>> 3adb3c3d
    */
   @assertArgLength(2)
   async eth_submitHashrate(hashRate: DATA, clientID: DATA) {
@@ -1546,52 +1470,9 @@
    * ```
    */
   @assertArgLength(1, 2)
-<<<<<<< HEAD
   async eth_getCode(address: DATA, blockNumber: QUANTITY | Tag = Tag.LATEST) {
-    const blockchain = this.#blockchain;
-    const blockProm = blockchain.blocks.getRaw(blockNumber);
-
-    const trie = blockchain.trie.copy();
-    const block = await blockProm;
-    if (!block) throw new Error("header not found");
-
-    const blockData = (rlpDecode(block) as unknown) as [
-      [Buffer, Buffer, Buffer, Buffer /* stateRoot */] /* header */,
-      Buffer[],
-      Buffer[]
-    ];
-    const headerData = blockData[0];
-    const blockStateRoot = headerData[3];
-    trie.root = blockStateRoot;
-
-    const addressDataPromise = this.#blockchain.getFromTrie(
-      trie,
-      Address.from(address).toBuffer()
-    );
-
-    const addressData = await addressDataPromise;
-    // An address's codeHash is stored in the 4th rlp entry
-    const codeHash = ((rlpDecode(addressData) as any) as [
-      Buffer /*nonce*/,
-      Buffer /*amount*/,
-      Buffer /*stateRoot*/,
-      Buffer /*codeHash*/
-    ])[3];
-    // if this address isn't a contract, return 0x
-    if (!codeHash || KECCAK256_NULL.equals(codeHash)) {
-      return Data.from("0x");
-    }
-    return new Promise((resolve, reject) => {
-      trie.getRaw(codeHash, (err: Error, data: Buffer) => {
-        if (err) return void reject(err);
-        resolve(Data.from(data));
-      });
-    });
-=======
-  async eth_getCode(address: Buffer, blockNumber: string | Tag = Tag.LATEST) {
     const { accounts } = this.#blockchain;
     return accounts.getCode(Address.from(address), blockNumber);
->>>>>>> 3adb3c3d
   }
 
   /**
@@ -1625,15 +1506,9 @@
    */
   @assertArgLength(2, 3)
   async eth_getStorageAt(
-<<<<<<< HEAD
     address: DATA,
     position: QUANTITY,
     blockNumber: QUANTITY | Tag = Tag.LATEST
-=======
-    address: string,
-    position: bigint | number,
-    blockNumber: string | Tag = Tag.LATEST
->>>>>>> 3adb3c3d
   ) {
     const blockchain = this.#blockchain;
     const blockNum = blockchain.blocks.getEffectiveNumber(blockNumber);
@@ -1856,22 +1731,12 @@
    * ```
    */
   @assertArgLength(1)
-<<<<<<< HEAD
-  async eth_sendRawTransaction(transaction: DATA) {
-    const tx = new Transaction(
-      transaction,
-      this.#common,
-      Transaction.types.signed
-    );
-    return this.#blockchain.queueTransaction(tx);
-=======
   async eth_sendRawTransaction(transaction: string) {
     const data = Data.from(transaction).toBuffer();
     const raw = decode<EthereumRawTx>(data);
     const blockchain = this.#blockchain;
     const tx = new RuntimeTransaction(raw, blockchain.common);
     return blockchain.queueTransaction(tx);
->>>>>>> 3adb3c3d
   }
 
   /**
@@ -2699,10 +2564,10 @@
    */
   async debug_storageRangeAt(
     blockHash: DATA,
-    transactionIndex: QUANTITY,
+    transactionIndex: number,
     contractAddress: DATA,
     startKey: DATA,
-    maxResult: QUANTITY
+    maxResult: number
   ): Promise<StorageRangeResult> {
     return this.#blockchain.storageRangeAt(
       blockHash,
@@ -2857,11 +2722,7 @@
    *
    * The transaction is the same argument as for `eth_sendTransaction` and
    * contains the from address. If the passphrase can be used to decrypt the
-<<<<<<< HEAD
    * private key belogging to `tx.from` the transaction is verified, signed and
-=======
-   * private key belonging to tx.from the transaction is verified, signed and
->>>>>>> 3adb3c3d
    * send onto the network. The account is not unlocked globally in the node
    * and cannot be used in other RPC calls.
    *
@@ -2933,15 +2794,11 @@
   /**
    * Creates new whisper identity in the client.
    *
-<<<<<<< HEAD
    * @returns The address of the new identity.
    * @example
    * ```javascript
    * console.log(await provider.send("shh_newIdentity"));
    * ```
-=======
-   * @returns {DATA, 60 Bytes} result - the address of the new identity.
->>>>>>> 3adb3c3d
    */
   @assertArgLength(0)
   async shh_newIdentity() {
@@ -3007,11 +2864,7 @@
 
   /**
    * Uninstalls a filter with given id. Should always be called when watch is no longer needed.
-<<<<<<< HEAD
-   * Additonally filters timeout when they aren't requested with `shh_getFilterChanges` for a period of time.
-=======
-   * Additionally Filters timeout when they aren't requested with shh_getFilterChanges for a period of time.
->>>>>>> 3adb3c3d
+   * Additionally filters timeout when they aren't requested with `shh_getFilterChanges` for a period of time.
    *
    * @param id The filter id. Ex: "0x7"
    * @returns `true` if the filter was successfully uninstalled, otherwise `false`.
