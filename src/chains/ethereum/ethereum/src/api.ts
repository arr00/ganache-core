//#region Imports
import {
  RuntimeBlock,
  Block,
  Tag,
  Address,
  Transaction,
  BlockLogs,
  Account,
  VM_EXCEPTION,
  VM_EXCEPTIONS,
  CodedError,
  ErrorCodes,
  WhisperPostObject,
  BaseFilterArgs,
  Filter,
  FilterArgs,
  FilterTypes,
  RangeFilterArgs,
  SubscriptionId,
  SubscriptionName,
  DATA,
  QUANTITY
} from "@ganache/ethereum-utils";
import {
  toRpcSig,
  KECCAK256_NULL,
  ecsign,
  hashPersonalMessage
} from "ethereumjs-util";
import { TypedData as NotTypedData, signTypedData_v4 } from "eth-sig-util";
import { EthereumInternalOptions } from "@ganache/ethereum-options";
import { types, Data, Quantity, PromiEvent, utils } from "@ganache/utils";
import Blockchain, { TransactionTraceOptions } from "./blockchain";
import Wallet from "./wallet";
import { decode as rlpDecode } from "rlp";
import { $INLINE_JSON } from "ts-transformer-inline-file";

import Emittery from "emittery";
import Common from "ethereumjs-common";
import EthereumAccount from "ethereumjs-account";
import estimateGas from "./helpers/gas-estimator";
import { assertArgLength } from "./helpers/assert-arg-length";
import {
  parseFilter,
  parseFilterDetails,
  parseFilterRange
} from "./helpers/filter-parsing";
import { Hardfork } from "@ganache/ethereum-options";

// Read in the current ganache version from core's package.json
const { version } = $INLINE_JSON("../../../../packages/ganache/package.json");
const { keccak } = utils;
//#endregion

//#region Constants
const { RPCQUANTITY_ZERO } = utils;
const CLIENT_VERSION = `Ganache/v${version}/EthereumJS TestRPC/v${version}/ethereum-js`;
const PROTOCOL_VERSION = Data.from("0x3f");
const RPC_MODULES = {
  eth: "1.0",
  net: "1.0",
  rpc: "1.0",
  web3: "1.0",
  evm: "1.0",
  personal: "1.0"
} as const;
const KNOWN_CHAINIDS = new Set([1, 3, 4, 5, 42]);
//#endregion

//#region misc types
type TypedData = Exclude<
  Parameters<typeof signTypedData_v4>[1]["data"],
  NotTypedData
>;
//#endregion

//#region helpers
function assertExceptionalTransactions(transactions: Transaction[]) {
  let baseError: string = null;
  let errors: string[];
  const data = {};

  transactions.forEach(transaction => {
    if (transaction.execException) {
      if (baseError) {
        baseError = VM_EXCEPTIONS;
        errors.push(
          `${Data.from(transaction.hash(), 32).toString()}: ${
            transaction.execException
          }\n`
        );
        data[transaction.execException.data.hash] =
          transaction.execException.data;
      } else {
        baseError = VM_EXCEPTION;
        errors = [transaction.execException.message];
        data[transaction.execException.data.hash] =
          transaction.execException.data;
      }
    }
  });

  if (baseError) {
    const err = new Error(baseError + errors.join("\n"));
    (err as any).data = data;
    throw err;
  }
}

function parseCoinbaseAddress(
  coinbase: string | number | Address,
  initialAccounts: Account[]
) {
  switch (typeof coinbase) {
    case "object":
      return coinbase;
    case "number":
      const account = initialAccounts[coinbase];
      if (account) {
        return account.address;
      } else {
        throw new Error(`invalid coinbase address index: ${coinbase}`);
      }
    case "string":
      return Address.from(coinbase);
    default: {
      throw new Error(
        `coinbase address must be string or number, received: ${coinbase}`
      );
    }
  }
}

function createCommon(chainId: number, networkId: number, hardfork: Hardfork) {
  return Common.forCustomChain(
    // if we were given a chain id that matches a real chain, use it
    // NOTE: I don't think Common serves a purpose ther than instructing the
    // VM what hardfork is in use. But just incase things change in the future
    // its configured "more correctly" here.
    KNOWN_CHAINIDS.has(chainId) ? chainId : 1,
    {
      name: "ganache",
      networkId: networkId,
      chainId: chainId,
      comment: "Local test network"
    },
    hardfork
  );
}
//#endregion helpers

export default class EthereumApi implements types.Api {
  readonly [index: string]: (...args: any) => Promise<any>;

  readonly #getId = (id => () => Quantity.from(++id))(0);
  readonly #common: Common;
  readonly #filters = new Map<string, Filter>();
  readonly #subscriptions = new Map<string, Emittery.UnsubscribeFn>();
  readonly #blockchain: Blockchain;
  readonly #options: EthereumInternalOptions;
  readonly #wallet: Wallet;

  /**
   * This is the Ethereum API that the provider interacts with.
   * The only methods permitted on the prototype are the supported json-rpc
   * methods.
   * @param options
   * @param ready Callback for when the API is fully initialized
   */
  constructor(
    options: EthereumInternalOptions,
    wallet: Wallet,
    emitter: Emittery.Typed<{ message: any }, "connect" | "disconnect">
  ) {
    this.#options = options;

    const { chain } = options;
    const { initialAccounts } = (this.#wallet = wallet);
    const coinbaseAddress = parseCoinbaseAddress(
      options.miner.coinbase,
      initialAccounts
    );
    const common = (this.#common = createCommon(
      chain.chainId,
      chain.networkId,
      chain.hardfork
    ));

    const blockchain = (this.#blockchain = new Blockchain(
      options,
      common,
      initialAccounts,
      coinbaseAddress
    ));
    blockchain.on("start", () => emitter.emit("connect"));
    emitter.on("disconnect", blockchain.stop.bind(blockchain));
  }

  //#region db
  /**
   * Stores a string in the local database.
   *
   * @param dbName Database name.
   * @param key Key name.
   * @param value String to store.
   * @returns Returns true if the value was stored, otherwise false.
   * @example
   * ```javascript
   * console.log(await provider.send("db_putString", ["testDb", "testKey", "testValue"]));
   * ```
   */
  @assertArgLength(3)
  async db_putString(dbName: string, key: string, value: string) {
    return false;
  }

  /**
   * Returns string from the local database.
   *
   * @param dbName Database name.
   * @param key Key name.
   * @returns The previously stored string.
   * @example
   * ```javascript
   * console.log(await provider.send("db_getString", ["testDb", "testKey"]));
   * ```
   */
  @assertArgLength(2)
  async db_getString(dbName: string, key: string) {
    return "";
  }

  /**
   * Stores binary data in the local database.
   *
   * @param dbName Database name.
   * @param key Key name.
   * @param data Data to store.
   * @returns `true` if the value was stored, otherwise `false`.
   * @example
   * ```javascript
   * console.log(await provider.send("db_putHex", ["testDb", "testKey", "0x0"]));
   * ```
   */
  @assertArgLength(3)
  async db_putHex(dbName: string, key: string, data: DATA) {
    return false;
  }

  /**
   * Returns binary data from the local database.
   *
   * @param dbName Database name.
   * @param key Key name.
   * @returns The previously stored data.
   * @example
   * ```javascript
   * console.log(await provider.send("db_getHex", ["testDb", "testKey"]));
   * ```
   */
  @assertArgLength(2)
  async db_getHex(dbName: string, key: string) {
    return "0x00";
  }
  //#endregion

  //#region bzz
  /**
   * Returns the kademlia table in a readable table format.
   * @returns Returns the kademlia table in a readable table format.
   * @example
   * ```javascript
   * console.log(await provider.send("bzz_hive"));
   * ```
   */
  @assertArgLength(0)
  async bzz_hive() {
    return [];
  }

  /**
   * Returns details about the swarm node.
   * @returns Returns details about the swarm node.
   * @example
   * ```javascript
   * console.log(await provider.send("bzz_info"));
   * ```
   */
  @assertArgLength(0)
  async bzz_info() {
    return [];
  }
  //#endregion

  //#region evm
  /**
   * Force a single block to be mined.
   *
   * Mines a block independent of whether or not mining is started or stopped.
   * Will mine an empty block if there are no available transactions to mine.
   *
   * @param timestamp The timestamp the block should be mined with.
   * EXPERIEMENTAL: Optionally, specify an `options` object with `timestamp`
   * and/or `blocks` fields. If `blocks` is given, it will mine exactly `blocks`
   *  number of blocks, regardless of any other blocks mined or reverted during it's
   * operation. This behavior is subject to change!
   *
   * @returns The string `"0x0"`. May return additional meta-data in the future.
   *
   * @example
   * ```javascript
   * console.log("start", await provider.send("eth_blockNumber"));
   * await provider.send("evm_mine", [{blocks: 5}]); // mines 5 blocks
   * console.log("end", await provider.send("eth_blockNumber"));
   * ```
   */
  async evm_mine(timestamp?: number): Promise<"0x0">;
  async evm_mine(options?: {
    timestamp?: number;
    blocks?: number;
  }): Promise<"0x0">;
  @assertArgLength(0, 1)
  async evm_mine(
    arg?: number | { timestamp?: number; blocks?: number }
  ): Promise<"0x0"> {
    const blockchain = this.#blockchain;
    const vmErrorsOnRPCResponse = this.#options.chain.vmErrorsOnRPCResponse;
    if (typeof arg === "object") {
      let { blocks, timestamp } = arg;
      if (blocks == null) {
        blocks = 1;
      }
      // TODO(perf): add an option to mine a bunch of blocks in a batch so
      // we can save them all to the database in one go.
      // Devs like to move the blockchain forward by thousands of blocks at a
      // time and doing this would make it way faster
      for (let i = 0; i < blocks; i++) {
        const transactions = await blockchain.mine(-1, timestamp, true);
        if (vmErrorsOnRPCResponse) {
          assertExceptionalTransactions(transactions);
        }
      }
    } else {
      const transactions = await blockchain.mine(-1, arg, true);
      if (vmErrorsOnRPCResponse) {
        assertExceptionalTransactions(transactions);
      }
    }

    return "0x0";
  }

  // TODO-ERIN: get example to work and clean this up
  /**
   * Sets the given account's storage to the specified value at the specified position.
   *
   * @param address Address to update storage for.
   * @param position Position to store the value in.
   * @param storage Value to be stored.
   * @param blockNumber Integer block number, or the string "latest", "earliest"
   *  or "pending".
   * @returns `true` if the value was stored successfully, otherwise `false`.
   * @example
   * ```javascript
   * const storage = "0x3e8";
   * const [address] = await provider.request({ method: "eth_accounts", params: [] });
   * const result = await provider.send("evm_setStorageAt", [address, 0, storage, "latest"]);
   * console.log(result);
   * ```
   */
  @assertArgLength(3, 4)
  async evm_setStorageAt(
    address: DATA,
    position: QUANTITY,
    storage: DATA,
    blockNumber: QUANTITY | Tag = Tag.LATEST
  ) {
    const blockProm = this.#blockchain.blocks.getRaw(blockNumber);

    const trie = this.#blockchain.trie.copy();
    const block = await blockProm;
    if (!block) throw new Error("header not found");

    const blockData = (rlpDecode(block) as unknown) as [
      [Buffer, Buffer, Buffer, Buffer /* stateRoot */] /* header */,
      Buffer[],
      Buffer[]
    ];
    const headerData = blockData[0];
    const blockStateRoot = headerData[3];
    trie.root = blockStateRoot;

    const addressDataPromise = this.#blockchain.getFromTrie(
      trie,
      Address.from(address).toBuffer()
    );

    const posBuff = Quantity.from(position).toBuffer();
    const length = posBuff.length;
    let paddedPosBuff: Buffer;
    if (length < 32) {
      // storage locations are 32 bytes wide, so we need to expand any value
      // given to 32 bytes.
      paddedPosBuff = Buffer.allocUnsafe(32).fill(0);
      posBuff.copy(paddedPosBuff, 32 - length);
    } else if (length === 32) {
      paddedPosBuff = posBuff;
    } else {
      // if the position value we're passed is > 32 bytes, truncate it. This is
      // what geth does.
      paddedPosBuff = posBuff.slice(-32);
    }

    const addressData = await addressDataPromise;
    // An address's stateRoot is stored in the 3rd rlp entry
    this.#blockchain.trie.root = ((rlpDecode(addressData) as any) as [
      Buffer /*nonce*/,
      Buffer /*amount*/,
      Buffer /*stateRoot*/,
      Buffer /*codeHash*/
    ])[2];

    return new Promise((resolve, reject) => {
      this.#blockchain.trie.put(paddedPosBuff, storage, err => {
        if (err) return reject(err);
        resolve(void 0);
      });
    });
  }

  /**
   * Sets the given account's nonce to the specified value. Mines a new block
   * before returning.
   *
   * Warning: this will result in an invalid state tree.
   *
   * @param address The account address to update.
   * @param nonce The nonce value to be set.
   * @returns `true` if it worked, otherwise `false`.
   * @example
   * ```javascript
   * const nonce = "0x3e8";
   * const [address] = await provider.request({ method: "eth_accounts", params: [] });
   * const result = await provider.send("evm_setAccountNonce", [address, nonce]);
   * console.log(result);
   * ```
   */
  @assertArgLength(2)
  async evm_setAccountNonce(address: DATA, nonce: QUANTITY) {
    // TODO: the effect of this function could happen during a block mine operation, which would cause all sorts of
    // issues. We need to figure out a good way of timing this.
    return new Promise<boolean>((resolve, reject) => {
      const buffer = Address.from(address).toBuffer();
      const blockchain = this.#blockchain;
      const stateManager = blockchain.vm.stateManager;
      stateManager.getAccount(
        buffer,
        (err: Error, account: EthereumAccount) => {
          if (err) {
            reject(err);
            return;
          }
          account.nonce = Quantity.from(nonce).toBuffer();
          stateManager.putAccount(buffer, account, (err: Error) => {
            if (err) {
              reject(err);
              return;
            }

            // TODO: do we need to mine a block here? The changes we're making really don't make any sense at all
            // and produce an invalid trie going forward.
            blockchain.mine(0).then(() => resolve(true), reject);
          });
        }
      );
    });
  }

  /**
   * Jump forward in time by the given amount of time, in seconds.
   * @param seconds Number of seconds to jump forward in time by. Must be greater than or equal to `0`.
   * @returns Returns the total time adjustment, in seconds.
   * @example
   * ```javascript
   * const seconds = 10;
   * const timeAdjustment = await provider.send("evm_increaseTime", [seconds]);
   * console.log(timeAdjustment);
   * ```
   */
  @assertArgLength(1)
  async evm_increaseTime(seconds: QUANTITY) {
    const milliseconds =
      (typeof seconds === "number"
        ? seconds
        : Quantity.from(seconds).toNumber()) * 1000;
    return Math.floor(this.#blockchain.increaseTime(milliseconds) / 1000);
  }

  /**
   * Sets the internal clock time to the given timestamp.
   *
   * Warning: This will allow you to move *backwards* in time, which may cause
   * new blocks to appear to be mined before old blocks. This is will result in
   * an invalid state.
   *
   * @param time JavaScript timestamp (millisecond precision).
   * @returns The amount of *seconds* between the given timestamp and now.
   * @example
   * ```javascript
   * const currentDate = Date.now();
   * setTimeout(async () => {
   *   const time = await provider.send("evm_setTime", [currentDate]);
   *   console.log(time); // should be about two seconds ago
   * }, 1000)
   * ```
   */
  @assertArgLength(0, 1)
  async evm_setTime(time: QUANTITY | Date) {
    let t: number;
    switch (typeof time) {
      case "object":
        t = time.getTime();
        break;
      case "number":
        t = time;
        break;
      default:
        t = Quantity.from(time).toNumber();
        break;
    }
    return Math.floor(this.#blockchain.setTime(t) / 1000);
  }

  /**
   * Revert the state of the blockchain to a previous snapshot. Takes a single
   * parameter, which is the snapshot id to revert to. This deletes the given
   * snapshot, as well as any snapshots taken after (Ex: reverting to id 0x1
   * will delete snapshots with ids 0x1, 0x2, etc... If no snapshot id is
   * passed it will revert to the latest snapshot.
   *
   * @param snapshotId The snapshot id to revert.
   * @returns `true` if a snapshot was reverted, otherwise `false`.
   *
   * @example
   * ```javascript
   * const [from, to] = await provider.send("eth_accounts");
   * const startingBalance = BigInt(await provider.send("eth_getBalance", [from]));
   *
   * // take a snapshot
   * const snapshotId = await provider.send("evm_snapshot");
   *
   * // send value to another account (over-simplified example)
   * await provider.send("eth_subscribe", ["newHeads"]);
   * await provider.send("eth_sendTransaction", [{from, to, value: "0xffff"}]);
   * await provider.once("message"); // Note: `await provider.once` is non-standard
   *
   * // ensure balance has updated
   * const newBalance = await provider.send("eth_getBalance", [from]);
   * assert(BigInt(newBalance) < startingBalance);
   *
   * // revert the snapshot
   * const isReverted = await provider.send("evm_revert", [snapshotId]);
   * assert(isReverted);
   * console.log(isReverted);
   *
   * const endingBalance = await provider.send("eth_getBalance", [from]);
   * assert.strictEqual(BigInt(endingBalance), startingBalance);
   * ```
   */
  @assertArgLength(1)
  async evm_revert(snapshotId: QUANTITY) {
    return this.#blockchain.revert(Quantity.from(snapshotId));
  }

  /**
   * Snapshot the state of the blockchain at the current block. Takes no
   * parameters. Returns the id of the snapshot that was created. A snapshot can
   * only be reverted once. After a successful `evm_revert`, the same snapshot
   * id cannot be used again. Consider creating a new snapshot after each
   * `evm_revert` if you need to revert to the same point multiple times.
   *
   * @returns The hex-encoded identifier for this snapshot.
   *
   * @example
   * ```javascript
   * const provider = ganache.provider();
   * const [from, to] = await provider.send("eth_accounts");
   * const startingBalance = BigInt(await provider.send("eth_getBalance", [from]));
   *
   * // take a snapshot
   * const snapshotId = await provider.send("evm_snapshot");
   *
   * // send value to another account (over-simplified example)
   * await provider.send("eth_subscribe", ["newHeads"]);
   * await provider.send("eth_sendTransaction", [{from, to, value: "0xffff"}]);
   * await provider.once("message"); // Note: `await provider.once` is non-standard
   *
   * // ensure balance has updated
   * const newBalance = await provider.send("eth_getBalance", [from]);
   * assert(BigInt(newBalance) < startingBalance);
   *
   * // revert the snapshot
   * const isReverted = await provider.send("evm_revert", [snapshotId]);
   * assert(isReverted);
   *
   * const endingBalance = await provider.send("eth_getBalance", [from]);
   * assert.strictEqual(BigInt(endingBalance), startingBalance);
   * ```
   */
  async evm_snapshot() {
    return Quantity.from(this.#blockchain.snapshot());
  }

  /**
   * Unlocks any unknown account.
   *
   * Note: accounts known to the `personal` namespace and accounts returned by
   * `eth_accounts` cannot be unlocked using this method.
   *
   * @param address The address of the account to unlock.
   * @param duration (Default: disabled) Duration in seconds how long the account
   * should remain unlocked for. Set to 0 to disable automatic locking.
   * @returns `true` if the account was unlocked successfully, `false` if the
   * account was already unlocked. Throws an error if the account could not be
   * unlocked.
   * @example
   * ```javascript
   * const address = "0x742d35Cc6634C0532925a3b844Bc454e4438f44e";
   * const result = await provider.send("evm_unlockUnknownAccount", [address]);
   * console.log(result)
   * ```
   */
  async evm_unlockUnknownAccount(address: DATA, duration: number = 0) {
    return this.#wallet.unlockUnknownAccount(address.toLowerCase(), duration);
  }

  /**
   * Locks any unknown account.
   *
   * Note: accounts known to the `personal` namespace and accounts returned by
   * `eth_accounts` cannot be locked using this method.
   *
   * @param address The address of the account to lock.
   * @returns `true` if the account was locked successfully, `false` if the
   * account was already locked. Throws an error if the account could not be
   * locked.
   * @example
   * ```javascript
   * const address = "0x742d35Cc6634C0532925a3b844Bc454e4438f44e";
   * const result = await provider.send("evm_lockUnknownAccount", [address]);
   * console.log(result)
   * ```
   */
  async evm_lockUnknownAccount(address: DATA) {
    const lowerAddress = address.toLowerCase();
    // if this is a known account, don'we can't unlock it this way
    if (this.#wallet.knownAccounts.has(lowerAddress)) {
      throw new Error("cannot lock known/personal account");
    }
    return this.#wallet.lockAccount(lowerAddress);
  }

  //#endregion evm

  //#region miner
  /**
   * Resume the CPU mining process with the given number of threads.
   *
   * Note: `threads` is ignored.
   * @param threads Number of threads to resume the CPU mining process with.
   * @returns `true`.
   * @example
   * ```javascript
   * await provider.send("miner_stop")
   * // check that eth_mining returns false
   * console.log(await provider.send("eth_mining"));
   * await provider.send("miner_start")
   * // check that eth_mining returns true
   * console.log(await provider.send("eth_mining"));
   * ```
   */
  @assertArgLength(0, 1)
  async miner_start(threads: number = 1) {
    if (this.#options.miner.legacyInstamine === true) {
      const transactions = await this.#blockchain.resume(threads);
      if (transactions != null && this.#options.chain.vmErrorsOnRPCResponse) {
        assertExceptionalTransactions(transactions);
      }
    } else {
      this.#blockchain.resume(threads);
    }
    return true;
  }

  /**
   * Stop the CPU mining operation.
   * @returns `true`.
   * @example
   * ```javascript
   * // check that eth_mining returns true
   * console.log(await provider.send("eth_mining"));
   * await provider.send("miner_stop")
   * // check that eth_mining returns false
   * console.log(await provider.send("eth_mining"));
   * ```
   */
  @assertArgLength(0)
  async miner_stop() {
    this.#blockchain.pause();
    return true;
  }

  /**
   * Sets the minimal accepted gas price when mining transactions.
   * Any transactions that are below this limit are excluded from the mining
   * process.
   * @param number Minimal accepted gas price.
   * @returns `true`.
   * @example
   * ```javascript
   * console.log(await provider.send("miner_setGasPrice", [300000]));
   * ```
   */
  @assertArgLength(1)
  async miner_setGasPrice(number: QUANTITY) {
    this.#options.miner.gasPrice = Quantity.from(number);
    return true;
  }

  /**
   * Sets the etherbase, where mining rewards will go.
   * @param address The address where the mining rewards will go.
   * @returns `true`.
   * @example
   * ```javascript
   * const [account] = await provider.request({ method: "eth_accounts", params: [] });
   * console.log(await provider.send("miner_setEtherbase", [account]));
   * ```
   */
  @assertArgLength(1)
  async miner_setEtherbase(address: DATA) {
    this.#blockchain.coinbase = Address.from(address);
    return true;
  }

  /**
   * Set the extraData block header field a miner can include.
   * @param extra The `extraData` to include.
   * @returns If successfully set returns `true`, otherwise returns an error.
   * @example
   * ```javascript
   * console.log(await provider.send("miner_setExtra", ["0x0"]));
   * ```
   */
  @assertArgLength(1)
  async miner_setExtra(extra: DATA) {
    const bytes = Data.from(extra);
    const length = bytes.toBuffer().length;
    if (length > 32) {
      throw new Error(`extra exceeds max length. ${length} > 32`);
    }
    this.#options.miner.extraData = bytes;
    return true;
  }
  //#endregion

  //#region web3
  /**
   * Returns the current client version.
   * @returns The current client version.
   * @example
   * ```javascript
   * console.log(await provider.send("web3_clientVersion"));
   * ```
   */
  @assertArgLength(0)
  async web3_clientVersion() {
    return CLIENT_VERSION;
  }

  /**
   * Returns Keccak-256 (not the standardized SHA3-256) of the given data.
   * @param data The data to convert into a SHA3 hash.
   * @returns The SHA3 result of the given string.
   * @example
   * ```javascript
   * const data = "hello trufflers";
   * const sha3 = await provider.send("web3_sha3", [data]);
   * console.log(sha3);
   * ```
   */
  @assertArgLength(1)
  async web3_sha3(data: DATA) {
    return Data.from(keccak(Buffer.from(data)));
  }
  //#endregion

  //#region net
  /**
   * Returns the current network id.
   * @returns The current network id. This value should NOT be JSON-RPC
   * Quantity/Data encoded.
   * @example
   * ```javascript
   * console.log(await provider.send("net_version"))
   * ```
   */
  @assertArgLength(0)
  async net_version() {
    return this.#options.chain.networkId.toString();
  }

  /**
   * Returns `true` if client is actively listening for network connections.
   * @returns `true` when listening, otherwise `false`.
   * @example
   * ```javascript
   * console.log(await provider.send("net_listening"))
   * ```
   */
  @assertArgLength(0)
  async net_listening() {
    return true;
  }

  /**
   * Returns number of peers currently connected to the client.
   * @returns Number of connected peers.
   * @example
   * ```javascript
   * console.log(await provider.send("net_peerCount"))
   * ```
   */
  @assertArgLength(0)
  async net_peerCount() {
    return RPCQUANTITY_ZERO;
  }
  //#endregion

  //#region eth

  // TODO-ERIN: why is the example not working?
  /**
   * Generates and returns an estimate of how much gas is necessary to allow the
   * transaction to complete. The transaction will not be added to the
   * blockchain. Note that the estimate may be significantly more than the
   * amount of gas actually used by the transaction, for a variety of reasons
   * including EVM mechanics and node performance.
   *
   * Transaction call object:
   * * `from`: `DATA`, 20 bytes (optional) - The address the transaction is sent from.
   * * `to`: `DATA`, 20 bytes - The address the transaction is sent to.
   * * `gas`: `QUANTITY` (optional) - Integer of the maximum gas allowance for the transaction.
   * * `gasPrice`: `QUANTITY` (optional) - Integer of the price of gas in wei.
   * * `value`: `QUANTITY` (optional) - Integer of the value in wei.
   * * `data`: `DATA` (optional) - Hash of the method signature and the ABI encoded parameters.
   *
   * @param transaction The transaction call object as seen in source.
   * @param blockNumber Integer block number, or the string "latest", "earliest"
   *  or "pending".
   *
   * @returns The amount of gas used.
   *
   * @example
   * ```javascript
   * const accounts = await provider.request({ method: "eth_accounts", params: [] });
   * const gasEstimate = await provider.request({ method: "eth_estimateGas", params: [{ from: accounts[0], to: accounts[1] }, "latest" ] });
   * console.log(gasEstimate);
   * ```
   */
  @assertArgLength(1, 2)
  async eth_estimateGas(
    transaction: any,
    blockNumber: QUANTITY | Tag = Tag.LATEST
  ): Promise<Quantity> {
    const blockchain = this.#blockchain;
    const blocks = blockchain.blocks;
    const parentBlock = await blocks.get(blockNumber);
    const parentHeader = parentBlock.header;
    const options = this.#options;

    const generateVM = () => {
      return blockchain.vm.copy();
    };
    return new Promise((resolve, reject) => {
      const { coinbase } = blockchain;
      const tx = Transaction.fromJSON(
        transaction,
        this.#common,
        Transaction.types.fake
      );
      if (tx._from == null) {
        tx._from = coinbase.toBuffer();
      }
      if (tx.gasLimit.length !== 0) {
        tx.gas = tx.gasLimit;
      } else {
        if (tx.gas.length !== 0) {
          tx.gasLimit = tx.gas;
        } else {
          // eth_estimateGas isn't subject to regular transaction gas limits
          tx.gas = tx.gasLimit = options.miner.callGasLimit.toBuffer();
        }
      }

      const newBlock = new RuntimeBlock(
        Quantity.from((parentHeader.number.toBigInt() || 0n) + 1n),
        parentHeader.parentHash,
        parentHeader.miner,
        tx.gas,
        parentHeader.timestamp,
        options.miner.difficulty,
        parentHeader.totalDifficulty
      );
      const runArgs = {
        tx: tx,
        block: newBlock,
        skipBalance: true,
        skipNonce: true
      };
      estimateGas(generateVM, runArgs, (err: Error, result: any) => {
        if (err) return reject(err);
        resolve(Quantity.from(result.gasEstimate.toBuffer()));
      });
    });
  }

  /**
   * Returns the current ethereum protocol version.
   * @returns The current ethereum protocol version.
   * @example
   * ```javascript
   * const version = await provider.request({ method: "eth_protocolVersion", params: [] });
   * console.log(version);
   * ```
   */
  @assertArgLength(0)
  async eth_protocolVersion() {
    return PROTOCOL_VERSION;
  }

  /**
   * Returns an object containing data about the sync status or `false` when not syncing.
   *
   * @returns An object with sync status data or `false`, when not syncing.
   *
   * * `startingBlock`: {bigint} The block at which the import started (will
   *     only be reset, after the sync reached his head).
   * * `currentBlock`: {bigint} The current block, same as `eth_blockNumber`.
   * * `highestBlock`: {bigint} The estimated highest block.
   *
   * @example
   * ```javascript
   * const result = await provider.request({ method: "eth_syncing", params: [] });
   * console.log(result);
   * ```
   */
  @assertArgLength(0)
  async eth_syncing() {
    return false;
  }

  /**
   * Returns the client coinbase address.
   * @returns The current coinbase address.
   * @example
   * ```javascript
   * const coinbaseAddress = await provider.request({ method: "eth_coinbase" });
   * console.log(coinbaseAddress);
   * ```
   */
  @assertArgLength(0)
  async eth_coinbase() {
    return this.#blockchain.coinbase;
  }

  /**
   * Returns information about a block by block number.
   * @param number Integer of a block number, or the string "earliest", "latest" or "pending", as in the
   * default block parameter.
   * @param transactions If `true` it returns the full transaction objects, if `false` only the hashes of the
   * transactions.
   * @returns The block, `null` if the block doesn't exist.
   *
   * * `hash`: `DATA`, 32 Bytes - Hash of the block. `null` when pending.
   * * `parentHash`: `DATA`, 32 Bytes - Hash of the parent block.
   * * `sha3Uncles`: `DATA`, 32 Bytes - SHA3 of the uncles data in the block.
   * * `miner`: `DATA`, 20 Bytes -  Address of the miner.
   * * `stateRoot`: `DATA`, 32 Bytes - The root of the state trie of the block.
   * * `transactionsRoot`: `DATA`, 32 Bytes - The root of the transaction trie of the block.
   * * `receiptsRoot`: `DATA`, 32 Bytes - The root of the receipts trie of the block.
   * * `logsBloom`: `DATA`, 256 Bytes - The bloom filter for the logs of the block. `null` when pending.
   * * `difficulty`: `QUANTITY` - Integer of the difficulty of this block.
   * * `number`: `QUANTITY` - The block number. `null` when pending.
   * * `gasLimit`: `QUANTITY` - The maximum gas allowed in the block.
   * * `gasUsed`: `QUANTITY` - Total gas used by all transactions in the block.
   * * `timestamp`: `QUANTITY` - The unix timestamp for when the block was collated.
   * * `extraData`: `DATA` - Extra data for the block.
   * * `mixHash`: `DATA`, 256 Bytes - Hash identifier for the block.
   * * `nonce`: `DATA`, 8 Bytes - Hash of the generated proof-of-work. `null` when pending.
   * * `totalDifficulty`: `QUANTITY` - Integer of the total difficulty of the chain until this block.
   * * `size`: `QUANTITY` - Integer the size of the block in bytes.
   * * `transactions`: `Array` - Array of transaction objects or 32 Bytes transaction hashes depending on the last parameter.
   * * `uncles`: `Array` - Array of uncle hashes.
   *
   * @example
   * ```javascript
   * const block = await provider.request({ method: "eth_getBlockByNumber", params: ["0x0", false] });
   * console.log(block);
   * ```
   */
  @assertArgLength(1, 2)
  async eth_getBlockByNumber(number: QUANTITY | Tag, transactions = false) {
    const block = await this.#blockchain.blocks.get(number).catch(_ => null);
    return block ? block.toJSON(transactions) : null;
  }

  /**
   * Returns information about a block by block hash.
   * @param hash Hash of a block.
   * @param transactions If `true` it returns the full transaction objects, if `false` only the hashes of the
   * transactions.
   * @returns The block, `null` if the block doesn't exist.
   *
   * * `hash`: `DATA`, 32 Bytes - Hash of the block. `null` when pending.
   * * `parentHash`: `DATA`, 32 Bytes - Hash of the parent block.
   * * `sha3Uncles`: `DATA`, 32 Bytes - SHA3 of the uncles data in the block.
   * * `miner`: `DATA`, 20 Bytes -  Address of the miner.
   * * `stateRoot`: `DATA`, 32 Bytes - The root of the state trie of the block.
   * * `transactionsRoot`: `DATA`, 32 Bytes - The root of the transaction trie of the block.
   * * `receiptsRoot`: `DATA`, 32 Bytes - The root of the receipts trie of the block.
   * * `logsBloom`: `DATA`, 256 Bytes - The bloom filter for the logs of the block. `null` when pending.
   * * `difficulty`: `QUANTITY` - Integer of the difficulty of this block.
   * * `number`: `QUANTITY` - The block number. `null` when pending.
   * * `gasLimit`: `QUANTITY` - The maximum gas allowed in the block.
   * * `gasUsed`: `QUANTITY` - Total gas used by all transactions in the block.
   * * `timestamp`: `QUANTITY` - The unix timestamp for when the block was collated.
   * * `extraData`: `DATA` - Extra data for the block.
   * * `mixHash`: `DATA`, 256 Bytes - Hash identifier for the block.
   * * `nonce`: `DATA`, 8 Bytes - Hash of the generated proof-of-work. `null` when pending.
   * * `totalDifficulty`: `QUANTITY` - Integer of the total difficulty of the chain until this block.
   * * `size`: `QUANTITY` - Integer the size of the block in bytes.
   * * `transactions`: `Array` - Array of transaction objects or 32 Bytes transaction hashes depending on the last parameter.
   * * `uncles`: `Array` - Array of uncle hashes.
   *
   * @example
   * ```javascript
   * // Simple.sol
   * // // SPDX-License-Identifier: MIT
   * //  pragma solidity ^0.7.4;
   * //
   * //  contract Simple {
   * //      uint256 public value;
   * //      constructor() payable {
   * //          value = 5;
   * //      }
   * //  }
   * const simpleSol = "0x6080604052600560008190555060858060196000396000f3fe6080604052348015600f57600080fd5b506004361060285760003560e01c80633fa4f24514602d575b600080fd5b60336049565b6040518082815260200191505060405180910390f35b6000548156fea26469706673582212200897f7766689bf7a145227297912838b19bcad29039258a293be78e3bf58e20264736f6c63430007040033";
   * const [from] = await provider.request({ method: "eth_accounts", params: [] });
   * await provider.request({ method: "eth_subscribe", params: ["newHeads"] });
   * const txHash = await provider.request({ method: "eth_sendTransaction", params: [{ from, gas: "0x5b8d80", data: simpleSol }] });
   * await provider.once("message"); // Note: `await provider.once` is non-standard
   * const txReceipt = await provider.request({ method: "eth_getTransactionReceipt", params: [txHash]})
   * const block = await provider.request({ method: "eth_getBlockByHash", params: [txReceipt.blockHash, true] });
   * console.log(block);
   * ```
   */
  @assertArgLength(1, 2)
  async eth_getBlockByHash(hash: DATA, transactions = false) {
    const block = await this.#blockchain.blocks
      .getByHash(hash)
      .catch(_ => null);
    return block ? block.toJSON(transactions) : null;
  }

  /**
   * Returns the number of transactions in a block from a block matching the given block number.
   * @param number Integer of a block number, or the string "earliest", "latest" or "pending", as in the
   * default block parameter.
   * @returns Integer of the number of transactions in the block.
   * @example
   * ```javascript
   * const txCount = await provider.request({ method: "eth_getBlockTransactionCountByNumber", params: ["0x0"] });
   * console.log(txCount);
   * ```
   */
  @assertArgLength(1)
  async eth_getBlockTransactionCountByNumber(number: QUANTITY | Tag) {
    const rawBlock = await this.#blockchain.blocks.getRaw(number);
    if (rawBlock) {
      const data = rlpDecode(rawBlock);
      return Quantity.from((data[1] as any).length);
    } else {
      return null;
    }
  }

  /**
   * Returns the number of transactions in a block from a block matching the given block hash.
   * @param hash Hash of a block.
   * @returns Number of transactions in the block.
   * @example
   * ```javascript
   * // Simple.sol
   * // // SPDX-License-Identifier: MIT
   * //  pragma solidity ^0.7.4;
   * //
   * //  contract Simple {
   * //      uint256 public value;
   * //      constructor() payable {
   * //          value = 5;
   * //      }
   * //  }
   * const simpleSol = "0x6080604052600560008190555060858060196000396000f3fe6080604052348015600f57600080fd5b506004361060285760003560e01c80633fa4f24514602d575b600080fd5b60336049565b6040518082815260200191505060405180910390f35b6000548156fea26469706673582212200897f7766689bf7a145227297912838b19bcad29039258a293be78e3bf58e20264736f6c63430007040033";
   * const [from] = await provider.request({ method: "eth_accounts", params: [] });
   * await provider.request({ method: "eth_subscribe", params: ["newHeads"] });
   * const txHash = await provider.request({ method: "eth_sendTransaction", params: [{ from, gas: "0x5b8d80", data: simpleSol }] });
   * await provider.once("message"); // Note: `await provider.once` is non-standard
   * const txReceipt = await provider.request({ method: "eth_getTransactionReceipt", params: [txHash]})
   * const txCount = await provider.request({ method: "eth_getBlockTransactionCountByHash", params: [txReceipt.blockHash] });
   * console.log(txCount);
   * ```
   */
  @assertArgLength(1)
  async eth_getBlockTransactionCountByHash(hash: DATA) {
    const number = await this.#blockchain.blocks.getNumberFromHash(hash);
    if (number) {
      return this.eth_getBlockTransactionCountByNumber(
        Quantity.from(number).toNumber()
      );
    } else {
      return null;
    }
  }

  /**
   * Returns a list of available compilers.
   * @returns List of available compilers.
   * @example
   * ```javascript
   * const compilers = await provider.send("eth_getCompilers");
   * console.log(compilers);
   * ```
   */
  @assertArgLength(0)
  async eth_getCompilers() {
    return [] as string[];
  }

  /**
   * Returns information about a transaction by block hash and transaction index position.
   * @param hash Hash of a block.
   * @param index Integer of the transaction index position.
   * @returns The transaction object or `null` if no transaction was found.
   *
   * * `hash`: `DATA`, 32 Bytes - The transaction hash.
   * * `nonce`: `QUANTITY` - The number of transactions made by the sender prior to this one.
   * * `blockHash`: `DATA`, 32 Bytes - The hash of the block the transaction is in. `null` when pending.
   * * `blockNumber`: `QUANTITY` - The number of the block the transaction is in. `null` when pending.
   * * `transactionIndex`: `QUANTITY` - The index position of the transaction in the block.
   * * `from`: `DATA`, 20 Bytes - The address the transaction is sent from.
   * * `to`: `DATA`, 20 Bytes - The address the transaction is sent to.
   * * `value`: `QUANTITY` - The value transferred in wei.
   * * `gas`: `QUANTITY` - The gas provided by the sender.
   * * `gasPrice`: `QUANTITY` - The price of gas in wei.
   * * `input`: `DATA` - The data sent along with the transaction.
   * * `v`: `QUANTITY` - ECDSA recovery id.
   * * `r`: `DATA`, 32 Bytes - ECDSA signature r.
   * * `s`: `DATA`, 32 Bytes - ECDSA signature s.
   *
   * @example
   * ```javascript
   * const accounts = await provider.request({ method: "eth_accounts", params: [] });
   * await provider.request({ method: "eth_subscribe", params: ["newHeads"] });
   * const txHash = await provider.request({ method: "eth_sendTransaction", params: [{ from: accounts[0], to: accounts[1], gas: "0x5b8d80" }] });
   * await provider.once("message"); // Note: `await provider.once` is non-standard
   * const { blockHash, transactionIndex } = await provider.request({ method: "eth_getTransactionReceipt", params: [txHash] });
   *
   * const tx = await provider.request({ method: "eth_getTransactionByBlockHashAndIndex", params: [ blockHash, transactionIndex ] });
   * console.log(tx);
   * ```
   */
  @assertArgLength(2)
  async eth_getTransactionByBlockHashAndIndex(hash: DATA, index: QUANTITY) {
    const block = await this.eth_getBlockByHash(hash, true);
    if (block) {
      const tx = block.transactions[Quantity.from(index).toNumber()];
      if (tx) return tx;
    }
    return null;
  }

  /**
   * Returns information about a transaction by block number and transaction index position.
   * @param number A block number, or the string "earliest", "latest" or "pending".
   * @param index Integer of the transaction index position.
   * @returns The transaction object or `null` if no transaction was found.
   *
   * * `hash`: `DATA`, 32 Bytes - The transaction hash.
   * * `nonce`: `QUANTITY` - The number of transactions made by the sender prior to this one.
   * * `blockHash`: `DATA`, 32 Bytes - The hash of the block the transaction is in. `null` when pending.
   * * `blockNumber`: `QUANTITY` - The number of the block the transaction is in. `null` when pending.
   * * `transactionIndex`: `QUANTITY` - The index position of the transaction in the block.
   * * `from`: `DATA`, 20 Bytes - The address the transaction is sent from.
   * * `to`: `DATA`, 20 Bytes - The address the transaction is sent to.
   * * `value`: `QUANTITY` - The value transferred in wei.
   * * `gas`: `QUANTITY` - The gas provided by the sender.
   * * `gasPrice`: `QUANTITY` - The price of gas in wei.
   * * `input`: `DATA` - The data sent along with the transaction.
   * * `v`: `QUANTITY` - ECDSA recovery id.
   * * `r`: `DATA`, 32 Bytes - ECDSA signature r.
   * * `s`: `DATA`, 32 Bytes - ECDSA signature s.
   *
   * @example
   * ```javascript
   * const accounts = await provider.request({ method: "eth_accounts", params: [] });
   * await provider.request({ method: "eth_subscribe", params: ["newHeads"] });
   * const txHash = await provider.request({ method: "eth_sendTransaction", params: [{ from: accounts[0], to: accounts[1], gas: "0x5b8d80" }] });
   * await provider.once("message"); // Note: `await provider.once` is non-standard
   * const { transactionIndex } = await provider.request({ method: "eth_getTransactionReceipt", params: [txHash] });
   *
   * const tx = await provider.request({ method: "eth_getTransactionByBlockNumberAndIndex", params: [ "latest", transactionIndex ] });
   * console.log(tx);
   * ```
   */
  @assertArgLength(2)
  async eth_getTransactionByBlockNumberAndIndex(
    number: QUANTITY | Tag,
    index: QUANTITY
  ) {
    const block = await this.eth_getBlockByNumber(number, true);
    return block.transactions[parseInt(Quantity.from(index).toString(), 10)];
  }

  /**
   * Returns the number of uncles in a block from a block matching the given block hash.
   * @param hash Hash of a block.
   * @returns The number of uncles in a block.
   * @example
   * ```javascript
   * const blockHash = await provider.send("eth_getBlockByNumber", ["latest"]);
   * const uncleCount = await provider.send("eth_getUncleCountByBlockHash", [blockHash]);
   * console.log(uncleCount);
   * ```
   */
  @assertArgLength(1)
  async eth_getUncleCountByBlockHash(hash: DATA) {
    return RPCQUANTITY_ZERO;
  }

  /**
   * Returns the number of uncles in a block from a block matching the given block hash.
   * @param blockNumber A block number, or the string "earliest", "latest" or "pending".
   * @returns The number of uncles in a block.
   * @example
   * ```javascript
   * const uncleCount = await provider.send("eth_getUncleCountByBlockNumber", ["latest"]);
   * console.log(uncleCount);
   * ```
   */
  @assertArgLength(1)
  async eth_getUncleCountByBlockNumber(number: QUANTITY | Tag) {
    return RPCQUANTITY_ZERO;
  }

  /**
   * Returns information about a uncle of a block by hash and uncle index position.
   *
   * @param hash Hash of a block.
   * @param index The uncle's index position.
   * @returns A block object or `null` when no block is found.
   *
   * * `hash`: `DATA`, 32 Bytes - Hash of the block. `null` when pending.
   * * `parentHash`: `DATA`, 32 Bytes - Hash of the parent block.
   * * `sha3Uncles`: `DATA`, 32 Bytes - SHA3 of the uncles data in the block.
   * * `miner`: `DATA`, 20 Bytes -  Address of the miner.
   * * `stateRoot`: `DATA`, 32 Bytes - The root of the state trie of the block.
   * * `transactionsRoot`: `DATA`, 32 Bytes - The root of the transaction trie of the block.
   * * `receiptsRoot`: `DATA`, 32 Bytes - The root of the receipts trie of the block.
   * * `logsBloom`: `DATA`, 256 Bytes - The bloom filter for the logs of the block. `null` when pending.
   * * `difficulty`: `QUANTITY` - Integer of the difficulty of this block.
   * * `number`: `QUANTITY` - The block number. `null` when pending.
   * * `gasLimit`: `QUANTITY` - The maximum gas allowed in the block.
   * * `gasUsed`: `QUANTITY` - Total gas used by all transactions in the block.
   * * `timestamp`: `QUANTITY` - The unix timestamp for when the block was collated.
   * * `extraData`: `DATA` - Extra data for the block.
   * * `mixHash`: `DATA`, 256 Bytes - Hash identifier for the block.
   * * `nonce`: `DATA`, 8 Bytes - Hash of the generated proof-of-work. `null` when pending.
   * * `totalDifficulty`: `QUANTITY` - Integer of the total difficulty of the chain until this block.
   * * `size`: `QUANTITY` - Integer the size of the block in bytes.
   * * `transactions`: `Array` - Array of transaction objects or 32 Bytes transaction hashes depending on the last parameter.
   * * `uncles`: `Array` - Array of uncle hashes.
   *
   * @example
   * ```javascript
   * const blockHash = await provider.send("eth_getBlockByNumber", ["latest"]);
   * const block = await provider.send("eth_getUncleByBlockHashAndIndex", [blockHash, "0x0"]);
   * console.log(block);
   * ```
   */
  @assertArgLength(2)
  async eth_getUncleByBlockHashAndIndex(hash: DATA, index: QUANTITY) {
    return null as ReturnType<EthereumApi["eth_getBlockByHash"]>;
  }

  /**
   * Returns information about a uncle of a block by hash and uncle index position.
   *
   * @param blockNumber A block number, or the string "earliest", "latest" or "pending".
   * @param uncleIndex The uncle's index position.
   * @returns A block object or `null` when no block is found.
   *
   * * `hash`: `DATA`, 32 Bytes - Hash of the block. `null` when pending.
   * * `parentHash`: `DATA`, 32 Bytes - Hash of the parent block.
   * * `sha3Uncles`: `DATA`, 32 Bytes - SHA3 of the uncles data in the block.
   * * `miner`: `DATA`, 20 Bytes -  Address of the miner.
   * * `stateRoot`: `DATA`, 32 Bytes - The root of the state trie of the block.
   * * `transactionsRoot`: `DATA`, 32 Bytes - The root of the transaction trie of the block.
   * * `receiptsRoot`: `DATA`, 32 Bytes - The root of the receipts trie of the block.
   * * `logsBloom`: `DATA`, 256 Bytes - The bloom filter for the logs of the block. `null` when pending.
   * * `difficulty`: `QUANTITY` - Integer of the difficulty of this block.
   * * `number`: `QUANTITY` - The block number. `null` when pending.
   * * `gasLimit`: `QUANTITY` - The maximum gas allowed in the block.
   * * `gasUsed`: `QUANTITY` - Total gas used by all transactions in the block.
   * * `timestamp`: `QUANTITY` - The unix timestamp for when the block was collated.
   * * `extraData`: `DATA` - Extra data for the block.
   * * `mixHash`: `DATA`, 256 Bytes - Hash identifier for the block.
   * * `nonce`: `DATA`, 8 Bytes - Hash of the generated proof-of-work. `null` when pending.
   * * `totalDifficulty`: `QUANTITY` - Integer of the total difficulty of the chain until this block.
   * * `size`: `QUANTITY` - Integer the size of the block in bytes.
   * * `transactions`: `Array` - Array of transaction objects or 32 Bytes transaction hashes depending on the last parameter.
   * * `uncles`: `Array` - Array of uncle hashes.
   *
   * @example
   * ```javascript
   * const block = await provider.send("eth_getUncleByBlockNumberAndIndex", ["latest", "0x0"]);
   * console.log(block);
   * ```
   */
  @assertArgLength(2)
  async eth_getUncleByBlockNumberAndIndex(
    blockNumber: QUANTITY | Tag,
    uncleIndex: QUANTITY
  ) {
    return null as ReturnType<EthereumApi["eth_getBlockByHash"]>;
  }

  /**
   * Returns: An Array with the following elements
   * 1: `DATA`, 32 Bytes - current block header pow-hash
   * 2: `DATA`, 32 Bytes - the seed hash used for the DAG.
   * 3: `DATA`, 32 Bytes - the boundary condition ("target"), 2^256 / difficulty.
   *
   * @param filterId A filter id.
   * @returns The hash of the current block, the seedHash, and the boundary condition to be met ("target").
   * @example
   * ```javascript
   * console.log(await provider.send("eth_getWork", ["0x0"]));
   *  ```
   */
  @assertArgLength(1)
  async eth_getWork(filterId: QUANTITY) {
    return [] as [string, string, string] | [];
  }

  /**
   * Used for submitting a proof-of-work solution.
   *
   * @param nonce The nonce found (64 bits).
   * @param powHash The header's pow-hash (256 bits).
   * @param digest The mix digest (256 bits).
   * @returns `true` if the provided solution is valid, otherwise `false`.
   * @example
   * ```javascript
   * const nonce = "0xe0df4bd14ab39a71";
   * const powHash = "0x0000000000000000000000000000000000000000000000000000000000000001";
   * const digest = "0xb2222a74119abd18dbcb7d1f661c6578b7bbeb4984c50e66ed538347f606b971";
   * const result = await provider.request({ method: "eth_submitWork", params: [nonce, powHash, digest] });
   * console.log(result);
   * ```
   */
  @assertArgLength(3)
  async eth_submitWork(nonce: DATA, powHash: DATA, digest: DATA) {
    return false;
  }

  /**
   * Used for submitting mining hashrate.
   *
   * @param hashRate A hexadecimal string representation (32 bytes) of the hash rate.
   * @param clientID A random hexadecimal(32 bytes) ID identifying the client.
   * @returns `true` if submitting went through succesfully and `false` otherwise.
   * @example
   * ```javascript
   * const hashRate = "0x0000000000000000000000000000000000000000000000000000000000000001";
   * const clientId = "0xb2222a74119abd18dbcb7d1f661c6578b7bbeb4984c50e66ed538347f606b971";
   * const result = await provider.request({ method: "eth_submitHashrate", params: [hashRate, clientId] });
   * console.log(result);
   * ```
   */
  @assertArgLength(2)
  async eth_submitHashrate(hashRate: DATA, clientID: DATA) {
    return false;
  }

  /**
   * Returns `true` if client is actively mining new blocks.
   * @returns returns `true` if the client is mining, otherwise `false`.
   * @example
   * ```javascript
   * const isMining = await provider.request({ method: "eth_mining", params: [] });
   * console.log(isMining);
   * ```
   */
  @assertArgLength(0)
  async eth_mining() {
    // we return the blockchain's started state
    return this.#blockchain.isStarted();
  }

  /**
   * Returns the number of hashes per second that the node is mining with.
   * @returns Number of hashes per second.
   * @example
   * ```javascript
   * const hashrate = await provider.request({ method: "eth_hashrate", params: [] });
   * console.log(hashrate);
   * ```
   */
  @assertArgLength(0)
  async eth_hashrate() {
    return RPCQUANTITY_ZERO;
  }

  /**
   * Returns the current price per gas in wei.
   * @returns Integer of the current gas price in wei.
   * @example
   * ```javascript
   * const gasPrice = await provider.request({ method: "eth_gasPrice", params: [] });
   * console.log(gasPrice);
   * ```
   */
  @assertArgLength(0)
  async eth_gasPrice() {
    return this.#options.miner.gasPrice;
  }

  /**
   * Returns a list of addresses owned by client.
   * @returns Array of 20 Bytes - addresses owned by the client.
   * @example
   * ```javascript
   * const accounts = await provider.request({ method: "eth_accounts", params: [] });
   * console.log(accounts);
   * ```
   */
  @assertArgLength(0)
  async eth_accounts() {
    return this.#wallet.addresses;
  }

  /**
   * Returns the number of the most recent block.
   * @returns The current block number the client is on.
   * @example
   * ```javascript
   * const blockNumber = await provider.request({ method: "eth_blockNumber" });
   * console.log(blockNumber);
   * ```
   */
  @assertArgLength(0)
  async eth_blockNumber() {
    return this.#blockchain.blocks.latest.header.number;
  }

  /**
   * Returns the currently configured chain id, a value used in
   * replay-protected transaction signing as introduced by EIP-155.
   * @returns The chain id as a string.
   * @EIP [155 – Simple replay attack protection](https://github.com/ethereum/EIPs/blob/master/EIPS/eip-155.md)
   *
   * @example
   * ```javascript
   * const chainId = await provider.send("eth_chainId");
   * console.log(chainId);
   * ```
   */
  @assertArgLength(0)
  async eth_chainId() {
    return Quantity.from(this.#options.chain.chainId);
  }

  /**
   * Returns the balance of the account of given address.
   * @param address Address to check for balance.
   * @param blockNumber Integer block number, or the string "latest", "earliest"
   *  or "pending".
   *
   * @returns Integer of the account balance in wei.
   *
   * @example
   * ```javascript
   * const accounts = await provider.request({ method: "eth_accounts", params: [] });
   * const balance = await provider.request({ method: "eth_getBalance", params: [accounts[0], "latest"] });
   * console.log(balance);
   * ```
   */
  @assertArgLength(1, 2)
  async eth_getBalance(
    address: DATA,
    blockNumber: QUANTITY | Tag = Tag.LATEST
  ) {
    return this.#blockchain.accounts.getBalance(
      Address.from(address),
      blockNumber
    );
  }

  /**
   * Returns code at a given address.
   *
   * @param address Address.
   * @param blockNumber Integer block number, or the string "latest", "earliest" or "pending".
   * @returns The code from the given address.
   * @example
   * ```javascript
   * // Simple.sol
   * // // SPDX-License-Identifier: MIT
   * //  pragma solidity ^0.7.4;
   * //
   * //  contract Simple {
   * //      uint256 public value;
   * //      constructor() payable {
   * //          value = 5;
   * //      }
   * //  }
   * const simpleSol = "0x6080604052600560008190555060858060196000396000f3fe6080604052348015600f57600080fd5b506004361060285760003560e01c80633fa4f24514602d575b600080fd5b60336049565b6040518082815260200191505060405180910390f35b6000548156fea26469706673582212200897f7766689bf7a145227297912838b19bcad29039258a293be78e3bf58e20264736f6c63430007040033";
   * const [from] = await provider.request({ method: "eth_accounts", params: [] });
   * await provider.request({ method: "eth_subscribe", params: ["newHeads"] });
   * const txHash = await provider.request({ method: "eth_sendTransaction", params: [{ from, gas: "0x5b8d80", data: simpleSol }] });
   * await provider.once("message"); // Note: `await provider.once` is non-standard
   * const txReceipt = await provider.request({ method: "eth_getTransactionReceipt", params: [txHash]})
   * const code = await provider.request({ method: "eth_getCode", params: [txReceipt.contractAddress, "latest"] });
   * console.log(code);
   * ```
   */
  @assertArgLength(1, 2)
  async eth_getCode(address: DATA, blockNumber: QUANTITY | Tag = Tag.LATEST) {
    const blockchain = this.#blockchain;
    const blockProm = blockchain.blocks.getRaw(blockNumber);

    const trie = blockchain.trie.copy();
    const block = await blockProm;
    if (!block) throw new Error("header not found");

    const blockData = (rlpDecode(block) as unknown) as [
      [Buffer, Buffer, Buffer, Buffer /* stateRoot */] /* header */,
      Buffer[],
      Buffer[]
    ];
    const headerData = blockData[0];
    const blockStateRoot = headerData[3];
    trie.root = blockStateRoot;

    const addressDataPromise = this.#blockchain.getFromTrie(
      trie,
      Address.from(address).toBuffer()
    );

    const addressData = await addressDataPromise;
    // An address's codeHash is stored in the 4th rlp entry
    const codeHash = ((rlpDecode(addressData) as any) as [
      Buffer /*nonce*/,
      Buffer /*amount*/,
      Buffer /*stateRoot*/,
      Buffer /*codeHash*/
    ])[3];
    // if this address isn't a contract, return 0x
    if (!codeHash || KECCAK256_NULL.equals(codeHash)) {
      return Data.from("0x");
    }
    return new Promise((resolve, reject) => {
      trie.getRaw(codeHash, (err: Error, data: Buffer) => {
        if (err) return void reject(err);
        resolve(Data.from(data));
      });
    });
  }

  /**
   * Returns the value from a storage position at a given address.
   * @param address Address of the storage.
   * @param position Integer of the position in the storage.
   * @param blockNumber Integer block number, or the string "latest", "earliest"
   *  or "pending".
   * @returns The value in storage at the requested position.
   * @example
   * ```javascript
   * // Simple.sol
   * // // SPDX-License-Identifier: MIT
   * //  pragma solidity ^0.7.4;
   * //
   * //  contract Simple {
   * //      uint256 public value;
   * //      constructor() payable {
   * //          value = 5;
   * //      }
   * //  }
   * const simpleSol = "0x6080604052600560008190555060858060196000396000f3fe6080604052348015600f57600080fd5b506004361060285760003560e01c80633fa4f24514602d575b600080fd5b60336049565b6040518082815260200191505060405180910390f35b6000548156fea26469706673582212200897f7766689bf7a145227297912838b19bcad29039258a293be78e3bf58e20264736f6c63430007040033";
   * const [from] = await provider.request({ method: "eth_accounts", params: [] });
   * await provider.request({ method: "eth_subscribe", params: ["newHeads"] });
   * const txHash = await provider.request({ method: "eth_sendTransaction", params: [{ from, gas: "0x5b8d80", data: simpleSol }] });
   * await provider.once("message"); // Note: `await provider.once` is non-standard
   * const txReceipt = await provider.request({ method: "eth_getTransactionReceipt", params: [txHash]})
   * const storageValue = await provider.request({ method: "eth_getStorageAt", params: [txReceipt.contractAddress, "0x0", "latest"] });
   * console.log(storageValue);
   * ```
   */
  @assertArgLength(2, 3)
  async eth_getStorageAt(
    address: DATA,
    position: QUANTITY,
    blockNumber: QUANTITY | Tag = Tag.LATEST
  ) {
    const blockProm = this.#blockchain.blocks.getRaw(blockNumber);

    const trie = this.#blockchain.trie.copy();
    const block = await blockProm;
    if (!block) throw new Error("header not found");

    const blockData = (rlpDecode(block) as unknown) as [
      [Buffer, Buffer, Buffer, Buffer /* stateRoot */] /* header */,
      Buffer[],
      Buffer[]
    ];
    const headerData = blockData[0];
    const blockStateRoot = headerData[3];
    trie.root = blockStateRoot;

    const addressDataPromise = this.#blockchain.getFromTrie(
      trie,
      Address.from(address).toBuffer()
    );

    const posBuff = Quantity.from(position).toBuffer();
    const length = posBuff.length;
    let paddedPosBuff: Buffer;
    if (length < 32) {
      // storage locations are 32 bytes wide, so we need to expand any value
      // given to 32 bytes.
      paddedPosBuff = Buffer.allocUnsafe(32).fill(0);
      posBuff.copy(paddedPosBuff, 32 - length);
    } else if (length === 32) {
      paddedPosBuff = posBuff;
    } else {
      // if the position value we're passed is > 32 bytes, truncate it. This is
      // what geth does.
      paddedPosBuff = posBuff.slice(-32);
    }

    const addressData = await addressDataPromise;
    // An address's stateRoot is stored in the 3rd rlp entry
    trie.root = ((rlpDecode(addressData) as any) as [
      Buffer /*nonce*/,
      Buffer /*amount*/,
      Buffer /*stateRoot*/,
      Buffer /*codeHash*/
    ])[2];
    const value = await this.#blockchain.getFromTrie(trie, paddedPosBuff);
    return Data.from(rlpDecode(value));
  }

  /**
   * Returns the information about a transaction requested by transaction hash.
   *
   * @param transactionHash Hash of a transaction.
   * @returns The transaction object or `null` if no transaction was found.
   *
   * * `hash`: `DATA`, 32 Bytes - The transaction hash.
   * * `nonce`: `QUANTITY` - The number of transactions made by the sender prior to this one.
   * * `blockHash`: `DATA`, 32 Bytes - The hash of the block the transaction is in. `null` when pending.
   * * `blockNumber`: `QUANTITY` - The number of the block the transaction is in. `null` when pending.
   * * `transactionIndex`: `QUANTITY` - The index position of the transaction in the block.
   * * `from`: `DATA`, 20 Bytes - The address the transaction is sent from.
   * * `to`: `DATA`, 20 Bytes - The address the transaction is sent to.
   * * `value`: `QUANTITY` - The value transferred in wei.
   * * `gas`: `QUANTITY` - The gas provided by the sender.
   * * `gasPrice`: `QUANTITY` - The price of gas in wei.
   * * `input`: `DATA` - The data sent along with the transaction.
   * * `v`: `QUANTITY` - ECDSA recovery id.
   * * `r`: `DATA`, 32 Bytes - ECDSA signature r.
   * * `s`: `DATA`, 32 Bytes - ECDSA signature s.
   *
   * @example
   * ```javascript
   * const accounts = await provider.request({ method: "eth_accounts", params: [] });
   * await provider.request({ method: "eth_subscribe", params: ["newHeads"] });
   * const txHash = await provider.request({ method: "eth_sendTransaction", params: [{ from: accounts[0], to: accounts[1], gas: "0x5b8d80" }] });
   * await provider.once("message"); // Note: `await provider.once` is non-standard
   *
   * const tx = await provider.request({ method: "eth_getTransactionByHash", params: [ txHash ] });
   * console.log(tx);
   * ```
   */
  @assertArgLength(1)
  async eth_getTransactionByHash(transactionHash: DATA) {
    const { transactions } = this.#blockchain;
    const hashBuffer = Data.from(transactionHash).toBuffer();

    // we must check the database before checking the pending cache, because the
    // cache is updated _after_ the transaction is already in the database, and
    // the database contains block info whereas the pending cache doesn't.
    const transaction = await transactions.get(hashBuffer);

    if (transaction === null) {
      // if we can't find it in the list of pending transactions, check the db!
      const tx = transactions.transactionPool.find(hashBuffer);
      return tx ? tx.toJSON(null) : null;
    } else {
      return transaction.toJSON();
    }
  }

  /**
   * Returns the receipt of a transaction by transaction hash.
   *
   * Note: The receipt is not available for pending transactions.
   *
   * @param transactionHash Hash of a transaction.
   * @returns Returns the receipt of a transaction by transaction hash.
   * @example
   * ```javascript
   * const accounts = await provider.request({ method: "eth_accounts", params: [] });
   * await provider.request({ method: "eth_subscribe", params: ["newHeads"] });
   * const txHash = await provider.request({ method: "eth_sendTransaction", params: [{ from: accounts[0], to: accounts[1], gas: "0x5b8d80" }] });
   * await provider.once("message"); // Note: `await provider.once` is non-standard
   *
   * const txReceipt = await provider.request({ method: "eth_getTransactionReceipt", params: [ txHash ] });
   * console.log(txReceipt);
   * ```
   */
  @assertArgLength(1)
  async eth_getTransactionReceipt(transactionHash: DATA) {
    const { transactions, transactionReceipts, blocks } = this.#blockchain;
    const txHash = Data.from(transactionHash).toBuffer();

    const transactionPromise = transactions.get(txHash);
    const receiptPromise = transactionReceipts.get(txHash);
    const blockPromise = transactionPromise.then(t =>
      t ? blocks.get(t._blockNum) : null
    );
    const [transaction, receipt, block] = await Promise.all([
      transactionPromise,
      receiptPromise,
      blockPromise
    ]);
    if (transaction) {
      return receipt.toJSON(block, transaction);
    }

    // if we are performing non-legacy instamining, then check to see if the
    // transaction is pending so as to warn about the v7 breaking change
    const options = this.#options;
    if (
      options.miner.blockTime <= 0 &&
      options.miner.legacyInstamine !== true &&
      this.#blockchain.isStarted()
    ) {
      const tx = this.#blockchain.transactions.transactionPool.find(txHash);
      if (tx != null) {
        options.logging.logger.log(
          " > Ganache `eth_getTransactionReceipt` notice: the transaction with hash\n" +
            ` > \`${txHash.toString()}\` has not\n` +
            " > yet been mined. See https://trfl.co/v7-instamine for additional information."
        );
      }
    }
    return null;
  }

  /**
   * Creates new message call transaction or a contract creation, if the data field contains code.
   *
   * Transaction call object:
   * * `from`: `DATA`, 20 bytes (optional) - The address the transaction is sent from.
   * * `to`: `DATA`, 20 bytes - The address the transaction is sent to.
   * * `gas`: `QUANTITY` (optional) - Integer of the maximum gas allowance for the transaction.
   * * `gasPrice`: `QUANTITY` (optional) - Integer of the price of gas in wei.
   * * `value`: `QUANTITY` (optional) - Integer of the value in wei.
   * * `data`: `DATA` (optional) - Hash of the method signature and the ABI encoded parameters.
   *
   * @param transaction - The transaction call object as seen in source.
   * @returns The transaction hash.
   * @example
   * ```javascript
   * const accounts = await provider.request({ method: "eth_accounts", params: [] });
   * await provider.request({ method: "eth_subscribe", params: ["newHeads"] });
   * const txHash = await provider.request({ method: "eth_sendTransaction", params: [{ from: accounts[0], to: accounts[1], gas: "0x5b8d80" }] });
   * await provider.once("message"); // Note: `await provider.once` is non-standard
   * console.log(txHash);
   * ```
   */
  @assertArgLength(1)
  async eth_sendTransaction(transaction: any) {
    let fromString = transaction.from;
    let from: Address;
    if (fromString) {
      from = Address.from(transaction.from);
      fromString = from.toString().toLowerCase();
    }

    if (fromString == null) {
      throw new Error("from not found; is required");
    }

    // Error checks. It's possible to JSON.stringify a Buffer to JSON.
    // we actually now handle this "properly" (not sure about spec), but for
    // legacy reasons we don't allow it.
    if (transaction.to && typeof transaction.to !== "string") {
      throw new Error("invalid to address");
    }

    const wallet = this.#wallet;
    const isKnownAccount = wallet.knownAccounts.has(fromString);
    const isUnlockedAccount = wallet.unlockedAccounts.has(fromString);

    if (!isUnlockedAccount) {
      const msg = isKnownAccount
        ? "authentication needed: password or unlock"
        : "sender account not recognized";
      throw new Error(msg);
    }

    const type = isKnownAccount
      ? Transaction.types.none
      : Transaction.types.fake;

    const tx = Transaction.fromJSON(transaction, this.#common, type);

    if (tx.gasLimit.length === 0) {
      const defaultLimit = this.#options.miner.defaultTransactionGasLimit;
      if (defaultLimit === utils.RPCQUANTITY_EMPTY) {
        // if the default limit is `RPCQUANTITY_EMPTY` use a gas estimate
        tx.gasLimit = (
          await this.eth_estimateGas(transaction, "latest")
        ).toBuffer();
      } else {
        tx.gasLimit = defaultLimit.toBuffer();
      }
    }

    if (tx.gasPrice.length === 0) {
      tx.gasPrice = this.#options.miner.gasPrice.toBuffer();
    }

    if (tx.value.length === 0) {
      tx.value = Buffer.from([0]);
    }

    if (tx.to.equals(utils.BUFFER_ZERO)) {
      tx.to = utils.BUFFER_EMPTY;
    }

    if (isUnlockedAccount) {
      const secretKey = wallet.unlockedAccounts.get(fromString);
      return this.#blockchain.queueTransaction(tx, secretKey);
    } else {
      return this.#blockchain.queueTransaction(tx);
    }
  }

  // TODO-ERIN this example doens't return anything, not sure how to handle the signed tx situation
  /**
   * Creates new message call transaction or a contract creation for signed transactions.
   * @param transaction The signed transaction data.
   * @returns The transaction hash.
   * @example
   * ```javascript
   * const signedTx = "0xd46e8dd67c5d32be8d46e8dd67c5d32be8058bb8eb970870f072445675058bb8eb970870f072445675";
   * const txHash = await provider.send("eth_sendRawTransaction", [signedTx]);
   * console.log(txHash);
   * ```
   */
  @assertArgLength(1)
  async eth_sendRawTransaction(transaction: DATA) {
    const tx = new Transaction(
      transaction,
      this.#common,
      Transaction.types.signed
    );
    return this.#blockchain.queueTransaction(tx);
  }

  /**
   * The sign method calculates an Ethereum specific signature with:
   * `sign(keccak256("\x19Ethereum Signed Message:\n" + message.length + message)))`.
   *
   * By adding a prefix to the message makes the calculated signature
   * recognizable as an Ethereum specific signature. This prevents misuse where a malicious DApp can sign arbitrary data
   *  (e.g. transaction) and use the signature to impersonate the victim.
   *
   * Note the address to sign with must be unlocked.
   *
   * @param address Address to sign with.
   * @param message Message to sign.
   * @returns Signature - a hex encoded 129 byte array
   * starting with `0x`. It encodes the `r`, `s`, and `v` parameters from
   * appendix F of the [yellow paper](https://ethereum.github.io/yellowpaper/paper.pdf)
   *  in big-endian format. Bytes 0...64 contain the `r` parameter, bytes
   * 64...128 the `s` parameter, and the last byte the `v` parameter. Note
   * that the `v` parameter includes the chain id as specified in [EIP-155](https://eips.ethereum.org/EIPS/eip-155).
   * @example
   * ```javascript
   * const [account] = await provider.request({ method: "eth_accounts", params: [] });
   * const msg = "0x307866666666666666666666";
   * const signature = await provider.request({ method: "eth_sign", params: [account, msg] });
   * console.log(signature);
   * ```
   */
  @assertArgLength(2)
  async eth_sign(address: DATA, message: DATA) {
    const account = Address.from(address).toString().toLowerCase();

    const privateKey = this.#wallet.unlockedAccounts.get(account);
    if (privateKey == null) {
      throw new Error("cannot sign data; no private key");
    }

    const chainId = this.#options.chain.chainId;
    const messageHash = hashPersonalMessage(Data.from(message).toBuffer());
    const { v, r, s } = ecsign(messageHash, privateKey.toBuffer(), chainId);
    return toRpcSig(v, r, s, chainId);
  }

  /**
   *
   * @param address Address of the account that will sign the messages.
   * @param typedData Typed structured data to be signed.
   * @returns Signature. As in `eth_sign`, it is a hex encoded 129 byte array
   * starting with `0x`. It encodes the `r`, `s`, and `v` parameters from
   * appendix F of the [yellow paper](https://ethereum.github.io/yellowpaper/paper.pdf)
   *  in big-endian format. Bytes 0...64 contain the `r` parameter, bytes
   * 64...128 the `s` parameter, and the last byte the `v` parameter. Note
   * that the `v` parameter includes the chain id as specified in [EIP-155](https://eips.ethereum.org/EIPS/eip-155).
   * @EIP [712](https://github.com/ethereum/EIPs/blob/master/EIPS/eip-712.md)
   * @example
   * ```javascript
   * const [account] = await provider.request({ method: "eth_accounts", params: [] });
   * const typedData = {
   *  types: {
   *    EIP712Domain: [
   *      { name: 'name', type: 'string' },
   *      { name: 'version', type: 'string' },
   *      { name: 'chainId', type: 'uint256' },
   *      { name: 'verifyingContract', type: 'address' },
   *    ],
   *    Person: [
   *      { name: 'name', type: 'string' },
   *      { name: 'wallet', type: 'address' }
   *    ],
   *    Mail: [
   *      { name: 'from', type: 'Person' },
   *      { name: 'to', type: 'Person' },
   *      { name: 'contents', type: 'string' }
   *    ],
   *  },
   *  primaryType: 'Mail',
   *  domain: {
   *    name: 'Ether Mail',
   *    version: '1',
   *    chainId: 1,
   *    verifyingContract: '0xCcCCccccCCCCcCCCCCCcCcCccCcCCCcCcccccccC',
   *  },
   *  message: {
   *    from: {
   *      name: 'Cow',
   *      wallet: '0xCD2a3d9F938E13CD947Ec05AbC7FE734Df8DD826',
   *    },
   *    to: {
   *      name: 'Bob',
   *      wallet: '0xbBbBBBBbbBBBbbbBbbBbbbbBBbBbbbbBbBbbBBbB',
   *    },
   *    contents: 'Hello, Bob!',
   *  },
   * };
   * const signature = await provider.request({ method: "eth_signTypedData", params: [account, typedData] });
   * console.log(signature);
   * ```
   */
  @assertArgLength(2)
  async eth_signTypedData(address: DATA, typedData: TypedData) {
    const account = Address.from(address).toString().toLowerCase();

    const privateKey = this.#wallet.unlockedAccounts.get(account);
    if (privateKey == null) {
      throw new Error("cannot sign data; no private key");
    }

    if (!typedData.types) {
      throw new Error("cannot sign data; types missing");
    }

    if (!typedData.types.EIP712Domain) {
      throw new Error("cannot sign data; EIP712Domain definition missing");
    }

    if (!typedData.domain) {
      throw new Error("cannot sign data; domain missing");
    }

    if (!typedData.primaryType) {
      throw new Error("cannot sign data; primaryType missing");
    }

    if (!typedData.message) {
      throw new Error("cannot sign data; message missing");
    }

    return signTypedData_v4(privateKey.toBuffer(), { data: typedData });
  }

  /**
   * Starts a subscription to a particular event. For every event that matches
   * the subscription a JSON-RPC notification with event details and
   * subscription ID will be sent to a client.
   *
   * @param subscriptionName Name for the subscription.
   * @returns A subscription id.
   * @example
   * ```javascript
   * const subscriptionId = await provider.request({ method: "eth_subscribe", params: ["newHeads"] });
   * console.log(subscriptionId);
   * ```
   */
  eth_subscribe(subscriptionName: SubscriptionName): PromiEvent<Quantity>;
  /**
   * Starts a subscription to a particular event. For every event that matches
   * the subscription a JSON-RPC notification with event details and
   * subscription ID will be sent to a client.
   *
   * @param subscriptionName
   * @param options Filter options:
   *  * `address`: either an address or an array of addresses. Only logs that
   *    are created from these addresses are returned
   *  * `topics`, only logs which match the specified topics
   * @returns A subscription id.
   */
  eth_subscribe(
    subscriptionName: "logs",
    options: BaseFilterArgs
  ): PromiEvent<Quantity>;
  @assertArgLength(1, 2)
  eth_subscribe(subscriptionName: SubscriptionName, options?: BaseFilterArgs) {
    const subscriptions = this.#subscriptions;
    switch (subscriptionName) {
      case "newHeads": {
        const subscription = this.#getId();
        const promiEvent = PromiEvent.resolve(subscription);

        const unsubscribe = this.#blockchain.on("block", (block: Block) => {
          const value = block;
          const header = value.header;
          const result = {
            logsBloom: header.logsBloom,
            miner: header.miner,
            difficulty: header.difficulty,
            totalDifficulty: header.totalDifficulty,
            extraData: header.extraData,
            gasLimit: header.gasLimit,
            gasUsed: header.gasUsed,
            hash: block.hash(),
            mixHash: block.header.mixHash,
            nonce: header.nonce,
            number: header.number,
            parentHash: header.parentHash,
            receiptsRoot: header.receiptsRoot,
            stateRoot: header.stateRoot,
            timestamp: header.timestamp,
            transactionsRoot: header.transactionsRoot,
            sha3Uncles: header.sha3Uncles
          };

          // TODO: move the JSON stringification closer to where the message
          // is actually sent to the listener
          promiEvent.emit("message", {
            type: "eth_subscription",
            data: {
              result: JSON.parse(JSON.stringify(result)),
              subscription: subscription.toString()
            }
          });
        });
        subscriptions.set(subscription.toString(), unsubscribe);
        return promiEvent;
      }
      case "logs": {
        const subscription = this.#getId();
        const promiEvent = PromiEvent.resolve(subscription);

        const { addresses, topics } = options
          ? parseFilterDetails(options)
          : { addresses: [], topics: [] };
        const unsubscribe = this.#blockchain.on(
          "blockLogs",
          (blockLogs: BlockLogs) => {
            // TODO: move the JSON stringification closer to where the message
            // is actually sent to the listener
            const result = JSON.parse(
              JSON.stringify([...blockLogs.filter(addresses, topics)])
            );
            promiEvent.emit("message", {
              type: "eth_subscription",
              data: {
                result,
                subscription: subscription.toString()
              }
            });
          }
        );
        subscriptions.set(subscription.toString(), unsubscribe);
        return promiEvent;
      }
      case "newPendingTransactions": {
        const subscription = this.#getId();
        const promiEvent = PromiEvent.resolve(subscription);

        const unsubscribe = this.#blockchain.on(
          "pendingTransaction",
          (transaction: Transaction) => {
            const result = Data.from(transaction.hash(), 32).toString();
            promiEvent.emit("message", {
              type: "eth_subscription",
              data: {
                result,
                subscription: subscription.toString()
              }
            });
          }
        );
        subscriptions.set(subscription.toString(), unsubscribe);
        return promiEvent;
      }
      case "syncing": {
        // ganache doesn't sync, so doing nothing is perfectly valid.
        const subscription = this.#getId();
        const promiEvent = PromiEvent.resolve(subscription);

        this.#subscriptions.set(subscription.toString(), () => {});
        return promiEvent;
      }
      default:
        throw new CodedError(
          `no \"${subscriptionName}\" subscription in eth namespace`,
          ErrorCodes.METHOD_NOT_FOUND
        );
    }
  }

  /**
   * Cancel a subscription to a particular event. Returns a boolean indicating
   * if the subscription was successfully cancelled.
   *
   * @param subscriptionId The ID of the subscription to unsubscribe to.
   * @returns `true` if subscription was cancelled successfully, otherwise `false`.
   * @example
   * ```javascript
   * const result = await provider.request({ method: "eth_subscribe", params: ["newHeads"] });
   * console.log(result);
   * ```
   */
  @assertArgLength(1)
  async eth_unsubscribe(subscriptionId: SubscriptionId) {
    const subscriptions = this.#subscriptions;
    const unsubscribe = subscriptions.get(subscriptionId);
    if (unsubscribe) {
      subscriptions.delete(subscriptionId);
      unsubscribe();
      return true;
    } else {
      return false;
    }
  }

  /**
   * Creates a filter in the node, to notify when a new block arrives. To check
   * if the state has changed, call `eth_getFilterChanges`.
   *
   * @returns A filter id.
   * @example
   * ```javascript
   * const filterId = await provider.request({ method: "eth_newBlockFilter", params: [] });
   * console.log(filterId);
   * ```
   */
  @assertArgLength(0)
  async eth_newBlockFilter() {
    const unsubscribe = this.#blockchain.on("block", (block: Block) => {
      value.updates.push(block.hash());
    });
    const value = {
      updates: [],
      unsubscribe,
      filter: null,
      type: FilterTypes.block
    };
    const filterId = this.#getId();
    this.#filters.set(filterId.toString(), value);
    return filterId;
  }

  /**
   * Creates a filter in the node, to notify when new pending transactions
   * arrive. To check if the state has changed, call `eth_getFilterChanges`.
   *
   * @returns A filter id.
   * @example
   * ```javascript
   * const filterId = await provider.request({ method: "eth_newPendingTransactionFilter", params: [] });
   * console.log(filterId);
   * ```
   */
  @assertArgLength(0)
  async eth_newPendingTransactionFilter() {
    const unsubscribe = this.#blockchain.on(
      "pendingTransaction",
      (transaction: Transaction) => {
        value.updates.push(Data.from(transaction.hash(), 32));
      }
    );
    const value = {
      updates: [],
      unsubscribe,
      filter: null,
      type: FilterTypes.pendingTransaction
    };
    const filterId = this.#getId();
    this.#filters.set(filterId.toString(), value);
    return filterId;
  }

  /**
   * Creates a filter object, based on filter options, to notify when the state
   * changes (logs). To check if the state has changed, call
   * `eth_getFilterChanges`.
   *
   * If the from `fromBlock` or `toBlock` option are equal to "latest" the
   * filter continually append logs for whatever block is seen as latest at the
   * time the block was mined, not just for the block that was "latest" when the
   * filter was created.
   *
   * ### A note on specifying topic filters:
   * Topics are order-dependent. A transaction with a log with topics [A, B]
   * will be matched by the following topic filters:
   *  * `[]` “anything”
   *  * `[A]` “A in first position (and anything after)”
   *  * `[null, B]` “anything in first position AND B in second position (and
   * anything after)”
   *  * `[A, B]` “A in first position AND B in second position (and anything
   * after)”
   *  * `[[A, B], [A, B]]` “(A OR B) in first position AND (A OR B) in second
   * position (and anything after)”
   *
   * Filter options:
   * * `fromBlock`: `QUANTITY | TAG` (optional) - Integer block number, or the string "latest", "earliest"
   * or "pending".
   * * `toBlock`: `QUANTITY | TAG` (optional) - Integer block number, or the string "latest", "earliest"
   * or "pending".
   * * `address`: `DATA | Array` (optional) - Contract address or a list of addresses from which the logs should originate.
   * * `topics`: `Array of DATA` (optional) - Array of 32 Bytes `DATA` topcis. Topics are order-dependent. Each topic can also
   * be an array of `DATA` with "or" options.
   *
   * @param filter The filter options as seen in source.
   *
   * @returns A filter id.
   * @example
   * ```javascript
   * const filterId = await provider.request({ method: "eth_newFilter", params: [] });
   * console.log(filterId);
   * ```
   */
  @assertArgLength(0, 1)
  async eth_newFilter(filter: RangeFilterArgs = {}) {
    const blockchain = this.#blockchain;
    const { addresses, topics } = parseFilterDetails(filter);
    const unsubscribe = blockchain.on("blockLogs", (blockLogs: BlockLogs) => {
      const blockNumber = blockLogs.blockNumber;
      // everytime we get a blockLogs message we re-check what the filter's
      // range is. We do this because "latest" isn't the latest block at the
      // time the filter was set up, rather it is the actual latest *mined*
      // block (that is: not pending)
      const { fromBlock, toBlock } = parseFilterRange(filter, blockchain);
      if (fromBlock <= blockNumber && toBlock >= blockNumber) {
        value.updates.push(...blockLogs.filter(addresses, topics));
      }
    });
    const value = { updates: [], unsubscribe, filter, type: FilterTypes.log };
    const filterId = this.#getId();
    this.#filters.set(filterId.toString(), value);
    return filterId;
  }

  // TODO-ERIN: create an example that actually returns changes
  /**
   * Polling method for a filter, which returns an array of logs, block hashes,
   * or transaction hashes, depending on the filter type, which occurred since
   * last poll.
   *
   * @param filterId The filter id.
   * @returns An array of logs, block hashes, or transaction hashes, depending
   * on the filter type, which occurred since last poll.
   *
   * For filters created with `eth_newBlockFilter` the return are block hashes (`DATA`, 32 Bytes).
   *
   * For filters created with `eth_newPendingTransactionFilter` the return are transaction hashes (`DATA`, 32 Bytes).
   *
   * For filters created with `eth_newFilter` the return are log objects with the following parameters:
   * * `removed`: `TAG` - `true` when the log was removed, `false` if its a valid log.
   * * `logIndex`: `QUANTITY` - Integer of the log index position in the block. `null` when pending.
   * * `transactionIndex`: `QUANTITY` - Integer of the transactions index position. `null` when pending.
   * * `blockHash`: `DATA`, 32 Bytes - Hash of the block where the log was. `null` when pending.
   * * `blockNumber`: `QUANTITY` - The block number where the log was in. `null` when pending.
   * * `address`: `DATA`, 20 Bytes - The address from which the log originated.
   * * `data`: `DATA` - Contains one or more 32 Bytes non-indexed arguments of the log.
   * * `topics`: `Array of DATA` - Array of 0 to 4 32 Bytes `DATA` of indexed log arguments.
   *
   * @example
   * ```javascript
   * const filterId = await provider.request({ method: "eth_newFilter", params: [] });
   * const changes = await provider.request({ method: "eth_getFilterChanges", params: [filterId] });
   * console.log(changes);
   * ```
   */
  @assertArgLength(1)
  async eth_getFilterChanges(filterId: QUANTITY) {
    const filter = this.#filters.get(Quantity.from(filterId).toString());
    if (filter) {
      const updates = filter.updates;
      filter.updates = [];
      return updates;
    } else {
      throw new Error("filter not found");
    }
  }

  /**
   * Uninstalls a filter with given id. Should always be called when watch is
   * no longer needed.
   *
   * @param filterId The filter id.
   * @returns `true` if the filter was successfully uninstalled, otherwise
   * `false`.
   * @example
   * ```javascript
   * const filterId = await provider.request({ method: "eth_newFilter", params: [] });
   * const result = await provider.request({ method: "eth_uninstallFilter", params: [filterId] });
   * console.log(result);
   * ```
   */
  @assertArgLength(1)
  async eth_uninstallFilter(filterId: QUANTITY) {
    const id = Quantity.from(filterId).toString();
    const filter = this.#filters.get(id);
    if (!filter) return false;
    filter.unsubscribe();
    return this.#filters.delete(id);
  }

  // TODO-ERIN: create an example that actually returns logs
  /**
   * Returns an array of all logs matching filter with given id.
   *
   * @param filterId The filter id.
   * @returns Array of log objects, or an empty array.
   * @example
   * ```javascript
   * const filterId = await provider.request({ method: "eth_newFilter", params: [] });
   * const logs = await provider.request({ method: "eth_getFilterLogs", params: [filterId] });
   * console.log(logs);
   * ```
   */
  @assertArgLength(1)
  async eth_getFilterLogs(filterId: QUANTITY) {
    const filter = this.#filters.get(Quantity.from(filterId).toString());
    if (filter && filter.type === FilterTypes.log) {
      return this.eth_getLogs(filter.filter);
    } else {
      throw new Error("filter not found");
    }
  }

  /**
   * Returns an array of all logs matching a given filter object.
   *
   * Filter options:
   * * `fromBlock`: `QUANTITY | TAG` (optional) - Integer block number, or the string "latest", "earliest"
   * or "pending".
   * * `toBlock`: `QUANTITY | TAG` (optional) - Integer block number, or the string "latest", "earliest"
   * or "pending".
   * * `address`: `DATA | Array` (optional) - Contract address or a list of addresses from which the logs should originate.
   * * `topics`: `Array of DATA` (optional) - Array of 32 Bytes `DATA` topcis. Topics are order-dependent. Each topic can also
   * be an array of `DATA` with "or" options.
   * * `blockHash`: `DATA`, 32 Bytes (optional) - Hash of the block to restrict logs from. If `blockHash` is present,
   * then neither `fromBlock` or `toBlock` are allowed.
   *
   * @param filter The filter options as seen in source.
   * @returns Array of log objects, or an empty array.
   * @example
   * ```javascript
   * const logs = await provider.request({ method: "eth_getLogs", params: [{}] });
   * console.log(logs);
   * ```
   */
  @assertArgLength(1)
  async eth_getLogs(filter: FilterArgs) {
    const blockchain = this.#blockchain;
    if ("blockHash" in filter) {
      const { addresses, topics } = parseFilterDetails(filter);
      const blockNumber = await blockchain.blocks.getNumberFromHash(
        filter.blockHash
      );
      if (!blockNumber) return [];
      const blockLogs = blockchain.blockLogs;
      const logs = await blockLogs.get(blockNumber);
      return logs ? [...logs.filter(addresses, topics)] : [];
    } else {
      const { addresses, topics, fromBlock, toBlockNumber } = parseFilter(
        filter,
        blockchain
      );

      const blockLogs = blockchain.blockLogs;
      const pendingLogsPromises: Promise<BlockLogs>[] = [
        blockLogs.get(fromBlock.toBuffer())
      ];

      const fromBlockNumber = fromBlock.toNumber();
      // if we have a range of blocks to search, do that here:
      if (fromBlockNumber !== toBlockNumber) {
        // fetch all the blockLogs in-between `fromBlock` and `toBlock` (excluding
        // from, because we already started fetching that one)
        for (let i = fromBlockNumber + 1, l = toBlockNumber + 1; i < l; i++) {
          pendingLogsPromises.push(blockLogs.get(Quantity.from(i).toBuffer()));
        }
      }

      // now filter and compute all the blocks' blockLogs (in block order)
      return Promise.all(pendingLogsPromises).then(blockLogsRange => {
        const filteredBlockLogs: ReturnType<
          typeof BlockLogs["logToJSON"]
        >[] = [];
        blockLogsRange.forEach(blockLogs => {
          // TODO(perf): this loops over all addresses for every block.
          // Maybe make it loop only once?
          if (blockLogs)
            filteredBlockLogs.push(...blockLogs.filter(addresses, topics));
        });
        return filteredBlockLogs;
      });
    }
  }

  /**
   * Returns the number of transactions sent from an address.
   *
   * @param address `DATA`, 20 Bytes - The address to get number of transactions sent from
   * @param blockNumber Integer block number, or the string "latest", "earliest"
   * or "pending".
   * @returns Number of transactions sent from this address.
   * @example
   * ```javascript
   * const accounts = await provider.request({ method: "eth_accounts", params: [] });
   * await provider.request({ method: "eth_subscribe", params: ["newHeads"] });
   * await provider.request({ method: "eth_sendTransaction", params: [{ from: accounts[0], to: accounts[1], gas: "0x5b8d80" }] });
   * await provider.once("message"); // Note: `await provider.once` is non-standard
   *
   * const txCount = await provider.request({ method: "eth_getTransactionCount", params: [ accounts[0], "latest" ] });
   * console.log(txCount);
   * ```
   */
  @assertArgLength(1, 2)
  async eth_getTransactionCount(
    address: DATA,
    blockNumber: QUANTITY | Tag = Tag.LATEST
  ) {
    return this.#blockchain.accounts.getNonce(
      Address.from(address),
      blockNumber
    );
  }

  /**
   * Executes a new message call immediately without creating a transaction on the block chain.
   *
   * Transaction call object:
   * * `from`: `DATA`, 20 bytes (optional) - The address the transaction is sent from.
   * * `to`: `DATA`, 20 bytes - The address the transaction is sent to.
   * * `gas`: `QUANTITY` (optional) - Integer of the maximum gas allowance for the transaction.
   * * `gasPrice`: `QUANTITY` (optional) - Integer of the price of gas in wei.
   * * `value`: `QUANTITY` (optional) - Integer of the value in wei.
   * * `data`: `DATA` (optional) - Hash of the method signature and the ABI encoded parameters.
   *
   * @param transaction - The transaction call object as seen in source.
   * @param blockNumber Integer block number, or the string "latest", "earliest"
   *  or "pending".
   *
   * @returns The return value of executed contract.
   * @example
   * ```javascript
   * // Simple.sol
   * // // SPDX-License-Identifier: MIT
   * //  pragma solidity ^0.7.4;
   * //
   * //  contract Simple {
   * //      uint256 public value;
   * //      constructor() payable {
   * //          value = 5;
   * //      }
   * //  }
   * const simpleSol = "0x6080604052600560008190555060858060196000396000f3fe6080604052348015600f57600080fd5b506004361060285760003560e01c80633fa4f24514602d575b600080fd5b60336049565b6040518082815260200191505060405180910390f35b6000548156fea26469706673582212200897f7766689bf7a145227297912838b19bcad29039258a293be78e3bf58e20264736f6c63430007040033";
   * const [from] = await provider.request({ method: "eth_accounts", params: [] });
   * const txObj = { from, gas: "0x5b8d80", gasPrice: "0x1dfd14000", value:"0x0", data: simpleSol };
   * const result = await provider.request({ method: "eth_call", params: [txObj, "latest"]});
   * console.log(result);
   * ```
   */
  @assertArgLength(1, 2)
  async eth_call(transaction: any, blockNumber: QUANTITY | Tag = Tag.LATEST) {
    const blockchain = this.#blockchain;
    const blocks = blockchain.blocks;
    const parentBlock = await blocks.get(blockNumber);
    const parentHeader = parentBlock.header;
    const options = this.#options;

    let gas: Quantity;
    if (typeof transaction.gasLimit === "undefined") {
      if (typeof transaction.gas !== "undefined") {
        gas = Quantity.from(transaction.gas);
      } else {
        // eth_call isn't subject to regular transaction gas limits by default
        gas = options.miner.callGasLimit;
      }
    } else {
      gas = Quantity.from(transaction.gasLimit);
    }

    let data: Data;
    if (typeof transaction.data === "undefined") {
      if (typeof transaction.input === "undefined") {
        data = Data.from(transaction.input);
      }
    } else {
      data = Data.from(transaction.data);
    }

    const block = new RuntimeBlock(
      parentHeader.number,
      parentHeader.parentHash,
      blockchain.coinbase,
      gas.toBuffer(),
      parentHeader.timestamp,
      options.miner.difficulty,
      parentHeader.totalDifficulty
    );

    const simulatedTransaction = {
      gas,
      // if we don't have a from address, our caller sut be the configured coinbase address
      from:
        transaction.from == null
          ? blockchain.coinbase
          : Address.from(transaction.from),
      to: transaction.to == null ? null : Address.from(transaction.to),
      gasPrice: Quantity.from(
        transaction.gasPrice == null ? 0 : transaction.gasPrice
      ),
      value:
        transaction.value == null ? null : Quantity.from(transaction.value),
      data,
      block
    };

    return blockchain.simulateTransaction(simulatedTransaction, parentBlock);
  }
  //#endregion

  //#region debug

  /**
   * Attempt to run the transaction in the exact same manner as it was executed
   * on the network. It will replay any transaction that may have been executed
   * prior to this one before it will finally attempt to execute the transaction
   * that corresponds to the given hash.
   *
   * In addition to the hash of the transaction you may give it a secondary
   * optional argument, which specifies the options for this specific call.
   * The possible options are:
   *
   * * `disableStorage`: {boolean} Setting this to `true` will disable storage capture (default = `false`).
   * * `disableMemory`: {boolean} Setting this to `true` will disable memory capture (default = `false`).
   * * `disableStack`: {boolean} Setting this to `true` will disable stack capture (default = `false`).
   *
   * @param transactionHash Hash of the transaction to trace.
   * @param options - See options in source.
   * @returns Returns the `gas`, `structLogs`, and `returnValue` for the traced transaction.
   *
   * The `structLogs` are an array of logs, which contains the following fields:
   * * `depth`: The execution depth.
   * * `error`: Information about an error, if one occurred.
   * * `gas`: The number of gas remaining.
   * * `gasCost`: The cost of gas in wei.
   * * `memory`: An array containing the contract's memory data.
   * * `op`: The current opcode.
   * * `pc`: The current program counter.
   * * `stack`: The EVM execution stack.
   * * `storage`: An object containing the contract's storage data.
   *
   * @example
   * ```javascript
   * // Simple.sol
   * // // SPDX-License-Identifier: MIT
   * //  pragma solidity ^0.7.4;
   * //
   * //  contract Simple {
   * //      uint256 public value;
   * //      constructor() payable {
   * //          value = 5;
   * //      }
   * //  }
   * const simpleSol = "0x6080604052600560008190555060858060196000396000f3fe6080604052348015600f57600080fd5b506004361060285760003560e01c80633fa4f24514602d575b600080fd5b60336049565b6040518082815260200191505060405180910390f35b6000548156fea26469706673582212200897f7766689bf7a145227297912838b19bcad29039258a293be78e3bf58e20264736f6c63430007040033";
   * const [from] = await provider.request({ method: "eth_accounts", params: [] });
   * await provider.request({ method: "eth_subscribe", params: ["newHeads"] });
   * const txHash = await provider.request({ method: "eth_sendTransaction", params: [{ from, gas: "0x5b8d80", data: simpleSol }] });
   * await provider.once("message"); // Note: `await provider.once` is non-standard
   * const transactionTrace = await provider.request({ method: "debug_traceTransaction", params: [txHash] });
   * console.log(transactionTrace);
   * ```
   */
  async debug_traceTransaction(
    transactionHash: DATA,
    options?: TransactionTraceOptions
  ) {
    return this.#blockchain.traceTransaction(transactionHash, options || {});
  }

  // TODO-ERIN: fix example it's not returning anything for storageRangeAt
  /**
   * Attempts to replay the transaction as it was executed on the network and
   * return storage data given a starting key and max number of entries to return.
   *
<<<<<<< HEAD
   * @param blockHash Hash of a block.
   * @param txIndex Integer of the transaction index position.
   * @param contractAddress Address of the contract.
   * @param startKey Hash of the start key for grabbing storage entries.
   * @param maxResult Integer of maximum number of storage entries to return.
   * @returns Returns a storage object with the keys being keccak-256 hashes of the storage keys,
=======
   * @param blockHash DATA, 32 Bytes - hash of a block
   * @param transactionIndex QUANTITY - the index of the transaction in the block
   * @param contractAddress DATA, 20 Bytes - address of the contract
   * @param startKey DATA - hash of the start key for grabbing storage entries
   * @param maxResult integer of maximum number of storage entries to return
   * @returns returns a storage object with the keys being keccak-256 hashes of the storage keys,
>>>>>>> f7141149
   * and the values being the raw, unhashed key and value for that specific storage slot. Also
   * returns a next key which is the keccak-256 hash of the next key in storage for continuous downloading.
   * @example
   * ```javascript
   * // Simple.sol
   * // // SPDX-License-Identifier: MIT
   * //  pragma solidity ^0.7.4;
   * //
   * //  contract Simple {
   * //      uint256 public value;
   * //      constructor() payable {
   * //          value = 5;
   * //      }
   * //  }
   * const simpleSol = "0x6080604052600560008190555060858060196000396000f3fe6080604052348015600f57600080fd5b506004361060285760003560e01c80633fa4f24514602d575b600080fd5b60336049565b6040518082815260200191505060405180910390f35b6000548156fea26469706673582212200897f7766689bf7a145227297912838b19bcad29039258a293be78e3bf58e20264736f6c63430007040033";
   * const [from] = await provider.request({ method: "eth_accounts", params: [] });
   * await provider.request({ method: "eth_subscribe", params: ["newHeads"] });
   * const initialTxHash = await provider.request({ method: "eth_sendTransaction", params: [{ from, gas: "0x5b8d80", data: simpleSol }] });
   * await provider.once("message"); // Note: `await provider.once` is non-standard
   *
   * const {contractAddress} = await provider.request({ method: "eth_getTransactionReceipt", params: [initialTxHash] });
   *
   * // set value to 19
   * const data = "0x552410770000000000000000000000000000000000000000000000000000000000000019";
   * const txHash = await provider.request({ method: "eth_sendTransaction", params: [{ from, to: contractAddress, data }] });
   * await provider.once("message"); // Note: `await provider.once` is non-standard
   *
   * const { blockHash, transactionIndex } = await provider.request({ method: "eth_getTransactionReceipt", params: [txHash] });
   * const storage = await provider.request({ method: "debug_storageRangeAt", params: [blockHash, transactionIndex, contractAddress, "0x01", 1] });
   * console.log(storage);
   * ```
   */
  async debug_storageRangeAt(
<<<<<<< HEAD
    blockHash: DATA,
    transactionIndex: QUANTITY,
    contractAddress: DATA,
    keyStart: DATA,
    maxResult: QUANTITY
=======
    blockHash: string | Buffer,
    transactionIndex: number,
    contractAddress: string,
    startKey: string | Buffer,
    maxResult: number
>>>>>>> f7141149
  ) {
    return this.#blockchain.storageRangeAt(
      blockHash,
      Quantity.from(transactionIndex).toNumber(),
      contractAddress,
<<<<<<< HEAD
      keyStart,
      Quantity.from(maxResult).toNumber()
=======
      startKey,
      maxResult
>>>>>>> f7141149
    );
  }

  //#endregion

  //#region personal
  /**
   * Returns all the Ethereum account addresses of all keys that have been
   * added.
   * @returns The Ethereum account addresses of all keys that have been added.
   * @example
   * ```javascript
   * console.log(await provider.send("personal_listAccounts"));
   * ```
   */
  @assertArgLength(0)
  async personal_listAccounts() {
    return this.#wallet.addresses;
  }

  // TODO-ERIN: example is not returning acct address
  /**
   * Generates a new account with private key. Returns the address of the new
   * account.
   * @param passphrase The passphrase to encrypt the private key with.
   * @returns The new account's address.
   * @example
   * ```javascript
   * const passphrase = "passphrase"
   * const address = await provider.send("personal_newAccount", [passphrase])
   * console.log(address);
   * ```
   */
  @assertArgLength(1)
  async personal_newAccount(passphrase: string) {
    if (typeof passphrase !== "string") {
      throw new Error("missing value for required argument `passphrase`");
    }

    const wallet = this.#wallet;
    const newAccount = wallet.createRandomAccount();
    const address = newAccount.address;
    const strAddress = address.toString();
    const encryptedKeyFile = await wallet.encrypt(
      newAccount.privateKey,
      passphrase
    );
    wallet.encryptedKeyFiles.set(strAddress, encryptedKeyFile);
    wallet.addresses.push(strAddress);
    wallet.knownAccounts.add(strAddress);
    return newAccount.address;
  }

  /**
   * Imports the given unencrypted private key (hex string) into the key store, encrypting it with the passphrase.
   *
   * @param rawKey The raw, unencrypted private key to import.
   * @param passphrase The passphrase to encrypt with.
   * @returns Returns the address of the new account.
   * @example
   * ```javascript
   * const rawKey = "0x0123456789012345678901234567890123456789012345678901234567890123";
   * const passphrase = "passphrase";
   *
   * const address = await provider.send("personal_importRawKey",[rawKey, passphrase]);
   * console.log(address);
   * ```
   */
  @assertArgLength(2)
  async personal_importRawKey(rawKey: DATA, passphrase: string) {
    if (typeof passphrase !== "string") {
      throw new Error("missing value for required argument `passphrase`");
    }

    const wallet = this.#wallet;
    const newAccount = Wallet.createAccountFromPrivateKey(Data.from(rawKey));
    const address = newAccount.address;
    const strAddress = address.toString();
    const encryptedKeyFile = await wallet.encrypt(
      newAccount.privateKey,
      passphrase
    );
    wallet.encryptedKeyFiles.set(strAddress, encryptedKeyFile);
    wallet.addresses.push(strAddress);
    wallet.knownAccounts.add(strAddress);
    return newAccount.address;
  }

  /**
   * Locks the account. The account can no longer be used to send transactions.
   * @param address The account address to be locked.
   * @returns Returns `true` if the account was locked, otherwise `false`.
   * @example
   * ```javascript
   * const [account] = await provider.send("personal_listAccounts");
   * const isLocked = await provider.send("personal_lockAccount", [account]);
   * console.log(isLocked);
   * ```
   */
  @assertArgLength(1)
  async personal_lockAccount(address: DATA) {
    return this.#wallet.lockAccount(address.toLowerCase());
  }

  // TODO-ERIN: personal_newAccount in example is not working

  /**
   * Unlocks the account for use.
   *
   * The unencrypted key will be held in memory until the unlock duration
   * expires. The unlock duration defaults to 300 seconds. An explicit duration
   * of zero seconds unlocks the key until geth exits.
   *
   * The account can be used with `eth_sign` and `eth_sendTransaction` while it is
   * unlocked.
   * @param address The address of the account to unlock.
   * @param passphrase Passphrase to unlock the account.
   * @param duration (Default: 300) Duration in seconds how long the account
   * should remain unlocked for. Set to 0 to disable automatic locking.
   * @returns `true` if it worked. Throws an error or returns `false` if it did not.
   * @example
   * ```javascript
   * // generate an account
   * const passphrase = "passphrase";
   * const newAccount = await provider.send("personal_newAccount", [passphrase]);
   * const isLocked = await provider.send("personal_unlockAccount", [newAccount, passphrase]);
   * console.log(isLocked);
   * ```
   */
  @assertArgLength(2, 3)
  async personal_unlockAccount(
    address: DATA,
    passphrase: string,
    duration: number = 300
  ) {
    return this.#wallet.unlockAccount(
      address.toLowerCase(),
      passphrase,
      duration
    );
  }

  // TODO-ERIN: use of personal_newAccount doesn't work
  /**
   * Validate the given passphrase and submit transaction.
   *
   * The transaction is the same argument as for `eth_sendTransaction` and
   * contains the from address. If the passphrase can be used to decrypt the
   * private key belogging to `tx.from` the transaction is verified, signed and
   * send onto the network. The account is not unlocked globally in the node
   * and cannot be used in other RPC calls.
   *
   * Transaction call object:
   * * `from`: `DATA`, 20 bytes (optional) - The address the transaction is sent from.
   * * `to`: `DATA`, 20 bytes - The address the transaction is sent to.
   * * `gas`: `QUANTITY` (optional) - Integer of the maximum gas allowance for the transaction.
   * * `gasPrice`: `QUANTITY` (optional) - Integer of the price of gas in wei.
   * * `value`: `QUANTITY` (optional) - Integer of the value in wei.
   * * `data`: `DATA` (optional) - Hash of the method signature and the ABI encoded parameters.
   *
   * @param txData - The transaction call object as seen in source.
   * @param passphrase - The passphrase to decrpyt the private key belonging to `tx.from`.
   * @returns The transaction hash or if unsuccessful an error.
   * @example
   * ```javascript
   * const passphrase = "passphrase";
   * const newAccount = await provider.send("personal_newAccount", [passphrase]);
   * const [to] = await provider.send("personal_listAccounts")
   *
   * // use account and passphrase to send the transaction
   * const txHash = await provider.send("personal_sendTransaction", [{ from: newAccount, to }, passphrase]);
   * console.log(txHash);
   * ```
   */
  @assertArgLength(2)
  async personal_sendTransaction(transaction: any, passphrase: string) {
    let fromString = transaction.from;
    let from: Address;
    if (fromString) {
      from = Address.from(transaction.from);
      fromString = from.toString().toLowerCase();
    }

    if (fromString == null) {
      throw new Error("from not found; is required");
    }

    const wallet = this.#wallet;
    const encryptedKeyFile = wallet.encryptedKeyFiles.get(fromString);
    if (encryptedKeyFile === undefined) {
      throw new Error("no key for given address or file");
    }
    let tx: Transaction;
    if (encryptedKeyFile !== null) {
      const secretKey = await wallet.decrypt(encryptedKeyFile, passphrase);

      tx = new Transaction(transaction, this.#common);
      tx.sign(secretKey);
    } else {
      tx = new Transaction(transaction, this.#common, Transaction.types.fake);
    }

    return this.#blockchain.queueTransaction(tx);
  }
  //#endregion

  //#region rpc
  /**
   * Returns object of RPC modules.
   * @returns RPC modules.
   * @example
   * ```javascript
   * console.log(await provider.send("rpc_modules"))
   * ```
   */
  @assertArgLength(0)
  async rpc_modules() {
    return RPC_MODULES;
  }
  //endregion

  //#region shh

  /**
   * Creates new whisper identity in the client.
   *
   * @returns The address of the new identity.
   * @example
   * ```javascript
   * console.log(await provider.send("shh_newIdentity"));
   * ```
   */
  @assertArgLength(0)
  async shh_newIdentity() {
    return "0x00";
  }

  /**
   * Checks if the client hold the private keys for a given identity.
   *
   * @param address - The identity address to check.
   * @returns Returns `true` if the client holds the private key for that identity, otherwise `false`.
   * @example
   * ```javascript
   * console.log(await provider.send("shh_hasIdentity", ["0x0"]));
   * ```
   */
  @assertArgLength(1)
  async shh_hasIdentity(address: DATA) {
    return false;
  }

  /**
   * Creates a new group.
   *
   * @returns The address of the new group.
   */
  @assertArgLength(0)
  async shh_newGroup() {
    return "0x00";
  }

  /**
   * Adds a whisper identity to the group.
   *
   * @param address The identity address to add to a group.
   * @returns `true` if the identity was successfully added to the group, otherwise `false`.
   * @example
   * ```javascript
   * console.log(await provider.send("shh_addToGroup", ["0x0"]));
   * ```
   */
  @assertArgLength(1)
  async shh_addToGroup(address: DATA) {
    return false;
  }

  /**
   * Creates filter to notify, when client receives whisper message matching the filter options.
   *
   * @param to (optional) Identity of the receiver. When present it will try to decrypt any incoming message
   *  if the client holds the private key to this identity.
   * @param topics Array of topics which the incoming message's topics should match.
   * @returns Returns `true` if the identity was successfully added to the group, otherwise `false`.
   * @example
   * ```javascript
   * console.log(await provider.send("shh_newFilter", ["0x0", []]));
   * ```
   */
  @assertArgLength(2)
  async shh_newFilter(to: DATA, topics: DATA[]) {
    return false;
  }

  /**
   * Uninstalls a filter with given id. Should always be called when watch is no longer needed.
   * Additonally filters timeout when they aren't requested with `shh_getFilterChanges` for a period of time.
   *
   * @param id The filter id. Ex: "0x7"
   * @returns `true` if the filter was successfully uninstalled, otherwise `false`.
   * @example
   * ```javascript
   * console.log(await provider.send("shh_uninstallFilter", ["0x0"]));
   * ```
   */
  @assertArgLength(1)
  async shh_uninstallFilter(id: QUANTITY) {
    return false;
  }

  /**
   * Polling method for whisper filters. Returns new messages since the last call of this method.
   *
   * @param id - The filter id. Ex: "0x7"
   * @returns More Info: https://github.com/ethereum/wiki/wiki/JSON-RPC#shh_getfilterchanges
   * @example
   * ```javascript
   * console.log(await provider.send("shh_getFilterChanges", ["0x0"]));
   * ```
   */
  @assertArgLength(1)
  async shh_getFilterChanges(id: QUANTITY) {
    return [];
  }

  /**
   * Get all messages matching a filter. Unlike shh_getFilterChanges this returns all messages.
   *
   * @param id The filter id. Ex: "0x7"
   * @returns See: `shh_getFilterChanges`.
   * @example
   * ```javascript
   * console.log(await provider.send("shh_getMessages", ["0x0"]));
   * ```
   */
  @assertArgLength(1)
  async shh_getMessages(id: QUANTITY) {
    return false;
  }

  /**
   * Creates a whisper message and injects it into the network for distribution.
   *
   * @param postData
   * @returns Returns `true` if the message was sent, otherwise `false`.
   * @example
   * ```javascript
   * console.log(await provider.send("shh_post", [{}]));
   * ```
   */
  @assertArgLength(1)
  async shh_post(postData: WhisperPostObject) {
    return false;
  }

  /**
   * Returns the current whisper protocol version.
   *
   * @returns The current whisper protocol version.
   * @example
   * ```javascript
   * console.log(await provider.send("shh_version", [{}]));
   * ```
   */
  @assertArgLength(0)
  async shh_version() {
    return "2";
  }
  //#endregion
}<|MERGE_RESOLUTION|>--- conflicted
+++ resolved
@@ -2649,21 +2649,12 @@
    * Attempts to replay the transaction as it was executed on the network and
    * return storage data given a starting key and max number of entries to return.
    *
-<<<<<<< HEAD
    * @param blockHash Hash of a block.
-   * @param txIndex Integer of the transaction index position.
+   * @param transactionIndex Integer of the transaction index position.
    * @param contractAddress Address of the contract.
    * @param startKey Hash of the start key for grabbing storage entries.
    * @param maxResult Integer of maximum number of storage entries to return.
    * @returns Returns a storage object with the keys being keccak-256 hashes of the storage keys,
-=======
-   * @param blockHash DATA, 32 Bytes - hash of a block
-   * @param transactionIndex QUANTITY - the index of the transaction in the block
-   * @param contractAddress DATA, 20 Bytes - address of the contract
-   * @param startKey DATA - hash of the start key for grabbing storage entries
-   * @param maxResult integer of maximum number of storage entries to return
-   * @returns returns a storage object with the keys being keccak-256 hashes of the storage keys,
->>>>>>> f7141149
    * and the values being the raw, unhashed key and value for that specific storage slot. Also
    * returns a next key which is the keccak-256 hash of the next key in storage for continuous downloading.
    * @example
@@ -2697,31 +2688,18 @@
    * ```
    */
   async debug_storageRangeAt(
-<<<<<<< HEAD
     blockHash: DATA,
     transactionIndex: QUANTITY,
     contractAddress: DATA,
-    keyStart: DATA,
+    startKey: DATA,
     maxResult: QUANTITY
-=======
-    blockHash: string | Buffer,
-    transactionIndex: number,
-    contractAddress: string,
-    startKey: string | Buffer,
-    maxResult: number
->>>>>>> f7141149
   ) {
     return this.#blockchain.storageRangeAt(
       blockHash,
       Quantity.from(transactionIndex).toNumber(),
       contractAddress,
-<<<<<<< HEAD
-      keyStart,
+      startKey,
       Quantity.from(maxResult).toNumber()
-=======
-      startKey,
-      maxResult
->>>>>>> f7141149
     );
   }
 
